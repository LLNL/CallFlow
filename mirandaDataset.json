--- conflicted
+++ resolved
@@ -1,13 +1,7 @@
 {
-<<<<<<< HEAD
 	"path" : "../../data/miranda/",
 	"experiment" : "experiment.xml",
 	"nodeMetric" : "nodeData.json",
-=======
-	"path" : "../data/miranda/",
-	"experiment" : "experiment-32-nodes.xml",
-	"nodeMetric" : "miranda-32-nodes-point-one-filter.json",
->>>>>>> fcdb058e
 	"config" : "config2.json",
 	"port" : 8900
 }