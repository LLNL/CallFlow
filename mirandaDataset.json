--- conflicted
+++ resolved
@@ -1,13 +1,7 @@
 {
-<<<<<<< HEAD
 	"path" : "../../data/miranda/",
 	"experiment" : "experiment.xml",
 	"nodeMetric" : "nodeData.json",
-=======
-	"path" : "../data/miranda/",
-	"experiment" : "experiment-32-nodes.xml",
-	"nodeMetric" : "miranda-32-nodes-point-one-filter.json",
->>>>>>> ce45d05a
 	"config" : "config2.json",
 	"port" : 8900
 }