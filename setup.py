--- conflicted
+++ resolved
@@ -6,14 +6,6 @@
 import os
 from setuptools import setup, find_packages
 import pathlib
-<<<<<<< HEAD
-
-here = pathlib.Path(__file__).parent.resolve()
-
-# Get the long description from the README file
-long_description = (here / 'README.md').read_text(encoding='utf-8')
-=======
->>>>>>> 9f4ebf10
 
 # get the version safely!
 from codecs import open
@@ -51,35 +43,6 @@
     "js",
     "css",
     "fonts",
-<<<<<<< HEAD
-    "index.html"
-]
-
-# # gather the data to be copied
-# def list_files(directory, whitelist_files=[], whitelist_folders=[]):
-#     paths = []
-#     if len(whitelist_folders) > 0:
-#         for item in os.listdir(directory):
-#             if item in whitelist_folders:
-#                 for (path, directories, filenames) in os.walk(
-#                     os.path.join(directory, item)
-#                 ):
-#                     if ".callflow" not in path.split("/"):
-#                         paths.append((path, [os.path.join(path, f) for f in filenames]))
-
-#     if len(whitelist_files) > 0:
-#         for (path, directories, filenames) in os.walk(directory):
-#             paths.append(
-#                 (
-#                     path,
-#                     [os.path.join(path, f) for f in filenames if f in whitelist_files],
-#                 )
-#             )
-#     return paths
-
-# gather the data to be copied
-def list_files_update(directory, whitelist_files=[], whitelist_folders=[]):
-=======
 ]
 
 _APP_DIST_INDEX_HTML = ["index.html"]
@@ -93,7 +56,6 @@
     whitelist_files: Array(files to only consider)
     whitelist_folders: Array(folders to only consider)
     """
->>>>>>> 9f4ebf10
     paths = []
     if len(whitelist_folders) > 0:
         for item in os.listdir(directory):
@@ -102,28 +64,17 @@
                     os.path.join(directory, item)
                 ):
                     if ".callflow" not in path.split("/"):
-<<<<<<< HEAD
-                        paths = [os.path.join(path, f) for f in filenames]
-
-    if len(whitelist_files) > 0:
-        for (path, directories, filenames) in os.walk(directory):
-            paths = [os.path.join(path, f) for f in filenames if f in whitelist_files]
-=======
                         paths += [os.path.join(path, f) for f in filenames]
 
     if len(whitelist_files) > 0:
         for (path, directories, filenames) in os.walk(directory):
             paths += [os.path.join(path, f) for f in filenames if f in whitelist_files]
 
->>>>>>> 9f4ebf10
     return paths
 
 
 data_files = list_files_update("data", whitelist_folders=_GITHUB_DATA_FOLDERS)
 example_files = list_files_update("examples", whitelist_files=_GITHUB_EXAMPLE_FILES)
-<<<<<<< HEAD
-app_dist_files = list_files_update("app/dist", whitelist_folders=_APP_DIST_FOLDERS)
-=======
 app_dist_folders = list_files_update("app/dist", whitelist_folders=_APP_DIST_FOLDERS)
 app_dist_index_html = list_files_update(
     "app/dist", whitelist_files=_APP_DIST_INDEX_HTML
@@ -140,7 +91,6 @@
     if not os.path.islink(_):
         os.symlink(os.path.join("..", _), _)
 os.chdir("..")
->>>>>>> 9f4ebf10
 
 # ------------------------------------------------------------------------------
 deps = [
@@ -174,16 +124,8 @@
     keywords="",
     packages=find_packages(),
     include_package_data=True,
-<<<<<<< HEAD
-    # data_files=data_files + example_files + app_dist_files,
-    package_data={
-        "data": data_files, 
-        "examples": example_files,
-        "app": app_dist_files,
-=======
     package_data={
         "callflow": data_files + example_files + app_dist_folders + app_dist_index_html
->>>>>>> 9f4ebf10
     },
     entry_points={
         "console_scripts": [
