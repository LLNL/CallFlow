# Copyright 2017-2021 Lawrence Livermore National Security, LLC and other
# CallFlow Project Developers. See the top-level LICENSE file for details.
#
# SPDX-License-Identifier: MIT

import os
from setuptools import setup, find_packages
import pathlib

# get the version safely!
from codecs import open

here = pathlib.Path(__file__).parent.resolve()

# Get the long description from the README file
long_description = (here / "README.md").read_text(encoding="utf-8")

# ------------------------------------------------------------------------------
version = {}
vfile = os.path.join(here, "callflow", "version.py")
with open(vfile) as fp:
    exec(fp.read(), version)
version = version["__version__"]


# ------------------------------------------------------------------------------
# Only allow folders in https://github.com/LLNL/CallFlow/tree/develop/data to be added.
# For now we are hard-coding this.
# TODO: Find a more automated solution.
_GITHUB_DATA_FOLDERS = [
    "caliper-cali",
    "caliper-lulesh-json",
    "hpctoolkit-cpi-databases",
]

# Only allow jupyter notebooks in https://github.com/LLNL/CallFlow/tree/develop/example to be added.
_GITHUB_EXAMPLE_FILES = [
    "%callflow-ipython-magic.ipynb",
    "CallFlow-python-interface-demo.ipynb",
]

_APP_DIST_FOLDERS = [
    "js",
    "css",
    "fonts",
]

_APP_DIST_INDEX_HTML = ["index.html"]


def list_files_update(directory, whitelist_files=[], whitelist_folders=[]):
    """
    Returns the paths of all children files after checking it with the
    whitelisted folders or files.
    directory: Path to iterate
    whitelist_files: Array(files to only consider)
    whitelist_folders: Array(folders to only consider)
    """
    paths = []
    if len(whitelist_folders) > 0:
        for item in os.listdir(directory):
            if item in whitelist_folders:
                for (path, directories, filenames) in os.walk(
                    os.path.join(directory, item)
                ):
                    if ".callflow" not in path.split("/"):
                        paths += [os.path.join(path, f) for f in filenames]

    if len(whitelist_files) > 0:
        for (path, directories, filenames) in os.walk(directory):
            paths += [os.path.join(path, f) for f in filenames if f in whitelist_files]

    return paths


data_files = list_files_update("data", whitelist_folders=_GITHUB_DATA_FOLDERS)
example_files = list_files_update("examples", whitelist_files=_GITHUB_EXAMPLE_FILES)
app_dist_folders = list_files_update("app/dist", whitelist_folders=_APP_DIST_FOLDERS)
app_dist_index_html = list_files_update(
    "app/dist", whitelist_files=_APP_DIST_INDEX_HTML
)

# ------------------------------------------------------------------------------
# these folders live outside the callflow "package" in the src distribution
# but we want to install them within the callflow installed package
# i.e., in .../site-packages/callflow/app
# so, let's create a symlink inside the callflow folder
# so setuptools can place them relative to the installed package
os.chdir("./callflow")
for _ in ["app", "data", "examples"]:

    if not os.path.islink(_):
        os.symlink(os.path.join("..", _), _)
os.chdir("..")

# ------------------------------------------------------------------------------
deps = [
    "numpy",
    "scipy",
    "pandas",
    "hatchet",
    "statsmodels",
    "scikit_learn",
    "colorlog",
    "jsonschema",
    "networkx",
    "matplotlib",
    "ipython",
    "flask_socketio",
    "flask_cors",
<<<<<<< HEAD
    "pyinstrument",
=======
    "psutil",
>>>>>>> d03ea958
]

# ------------------------------------------------------------------------------
# now set up
setup(
    name="CallFlow",
    version=version,
    license="MIT",
    description=long_description,
    url="https://github.com/LLNL/CallFlow",
    author="Suraj Kesavan",
    author_email="spkesavan@ucdavis.edu",
    classifiers=[
        "Development Status :: 3 - Alpha",
        "License :: OSI Approved :: MIT License",
    ],
    keywords="",
    packages=find_packages(),
    include_package_data=True,
    zip_safe=False,
    package_data={
        "callflow": data_files + example_files + app_dist_folders + app_dist_index_html
    },
    entry_points={
        "console_scripts": [
            "callflow = server.main:main",
        ]
    },
    install_requires=deps,
)
# ------------------------------------------------------------------------------<|MERGE_RESOLUTION|>--- conflicted
+++ resolved
@@ -108,11 +108,8 @@
     "ipython",
     "flask_socketio",
     "flask_cors",
-<<<<<<< HEAD
     "pyinstrument",
-=======
     "psutil",
->>>>>>> d03ea958
 ]
 
 # ------------------------------------------------------------------------------
