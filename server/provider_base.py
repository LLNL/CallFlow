# Copyright 2017-2021 Lawrence Livermore National Security, LLC and other
# CallFlow Project Developers. See the top-level LICENSE file for details.
#
# SPDX-License-Identifier: MIT
# ------------------------------------------------------------------------------

import os
import datetime
import multiprocessing
from functools import partial

from callflow import SuperGraph, EnsembleGraph
from callflow import get_logger
from callflow.operations import Filter, Group, Unify
from callflow.modules import Auxiliary
from pyinstrument import Profiler

from callflow.layout import NodeLinkLayout, SankeyLayout, HierarchyLayout
from callflow.modules import ParameterProjection, DiffView
from callflow.utils.utils import get_memory_usage
from callflow.utils.sanitizer import Sanitizer

LOGGER = get_logger(__name__)

# TODO: this flag should come from commandline
indivdual_aux_for_ensemble = False


# ------------------------------------------------------------------------------
# BaseProvider Class
# ------------------------------------------------------------------------------
class BaseProvider:

    # TODO: CAL-38: add additional module map argument
    def __init__(self, config: dict = None):
        """
        Entry interface to access CallFlow's functionalities.
        """
        assert config is not None
        assert isinstance(config, dict)
        self.config = config
        self.ndatasets = len(self.config["runs"])
        assert self.ndatasets > 0
        self.supergraphs = {}

    # --------------------------------------------------------------------------
    def _mp_saved_data(self, run_prop, save_path):
        """
        Outputs the directories that have the processed result. Others will be omitted during the loading. 
        """
        _FILENAMES = {
            "df": "df.pkl",
            "nxg": "nxg.json",
            "aux": "aux-{}.npz",
        }
        _name = run_prop["name"]
        _path = os.path.join(save_path, _name)
        process = False
        for f_type, f_run in _FILENAMES.items():
            if f_type == "aux":
                f_run = f_run.format(_name)

            f_path = os.path.join(_path, f_run)
            if not os.path.isfile(f_path):
                process = True

        if not process:
            return run_prop

    def load(self):
        """Load the processed datasets by the format."""
        load_path = self.config.get("save_path", "")
        read_param = self.config.get("read_parameter", "")
        save_path = self.config.get("save_path", "")
        chunk_idx = int(self.config.get("chunk_idx", 0))
        chunk_size = int(self.config.get("chunk_size", -1))

        is_not_ensemble = self.ndatasets == 1

        LOGGER.warning(f'-------------------- TOTAL {len(self.config["runs"])} SUPERGRAPHS in the directory/config --------------------')

        with multiprocessing.Pool(processes=multiprocessing.cpu_count()) as pool:
            processed_folders = pool.map(partial(self._mp_saved_data, save_path=save_path), self.config["runs"])
        self.config["runs"] = [d for d in processed_folders if d is not None] # Filter the none's 

        LOGGER.warning(f'-------------------- CHUNKING {len(self.config["runs"])} SUPERGRAPHS from start_date to end_date --------------------')

        if chunk_size != 0:
            self.config["runs"] = self.config["runs"][chunk_idx * chunk_size : (chunk_idx + 1) * chunk_size]

        with multiprocessing.Pool(processes=multiprocessing.cpu_count()) as pool:
            supergraphs = pool.map(partial(self.mp_dataset_load, save_path=load_path), self.config["runs"])
        self.supergraphs = { sg.name: sg for sg in supergraphs }

        # ensemble case
        if not is_not_ensemble:
            name = "ensemble"
            sg = EnsembleGraph(name)
            sg.load(os.path.join(load_path, name),
                    read_parameter=read_param,
                    read_aux=False)
            self.supergraphs[name] = sg

            # TODO: This is repopulation of data. Avoid!
            for run in self.config["runs"]:
                name = run["name"]
                LOGGER.warning(f"Duplicating aux data for run {name}!")
                self.supergraphs[name].modules = self.supergraphs["ensemble"].modules
                self.supergraphs[name].aux_data = self.supergraphs["ensemble"].aux_data[name]
                   
    def mp_dataset_load(self, dataset, save_path):
        """
        Parallel function to load single supergraph loading.
        """
        name = dataset["name"]
        read_param = self.config["read_parameter"]
        read_aux = False

        sg = SuperGraph(name)
        sg.load(os.path.join(save_path, name),
            read_parameter=read_param,
            read_aux=read_aux) 
        return sg

    def split_process_load_datasets(self):
        # TODO: This is a copy of _FILENAMES and also exists in supergraph.py. 
        # Not quite sure where this should reside to avoid duplication.
        _FILENAMES = {
            "df": "df.pkl",
            "nxg": "nxg.json",
            "aux": "aux-{}.npz",
        }

        save_path = self.config["save_path"]

        ret = []
        unret = []

        # Parallelize this. 
        for dataset in self.config["runs"]:
            process = False
            _name = dataset["name"]
            _path = os.path.join(save_path, _name)
            for f_type, f_run in _FILENAMES.items():
                if f_type == "aux":
                    f_run = f_run.format(dataset["name"])

                f_path = os.path.join(_path, f_run)
                if not os.path.isfile(f_path):
                    process = True

            if (process):
                ret.append(dataset)
            else:
                unret.append(dataset)

        # if len(ret) == 0:
        #     raise Warning("All datasets have been processed already. To re-process, use --reset.")
        return ret, unret

    @staticmethod
    def _filter_datasets_by_date_range(config, start_date, end_date):
        _start = Sanitizer.fmt_timestr_to_datetime(Sanitizer.fmt_time(start_date))
        _end = Sanitizer.fmt_timestr_to_datetime(Sanitizer.fmt_time(end_date))

        LOGGER.info(f"Filtering datasets by start_date [{_start}] and end_date [{_end}]")

        ret = []
        # Parallelize this.
        for dataset in config["runs"]:
            is_in_range = _start <= Sanitizer.fmt_timestr_to_datetime(Sanitizer.fmt_time(dataset["name"])) <= _end
<<<<<<< HEAD
            print(Sanitizer.fmt_time(dataset["name"]), is_in_range)
=======
>>>>>>> cabf0b89
            if is_in_range:
                ret.append(dataset) 
                
        return ret

    def process_single(self, process_datasets):
        # TODO: Need to avoid auxiliary processing for single datasets.
        indivdual_aux_for_ensemble = True

        is_not_ensemble = len(self.config["runs"]) == 1
        no_aux_process = self.config.get("no_aux_process", False)
        append_path = self.config.get("append_path", "")
        load_path = self.config["data_path"]
        module_callsite_map = self.config.get("module_callsite_map", {})
        group_by = self.config["group_by"]
        filter_by = self.config.get("filter_by","")
        filter_perc = self.config.get("filter_perc", 0)
        save_path = self.config.get("save_path", "")
        no_aux_process = self.config.get("no_aux_process", False)
        
        run_props = {
            _["name"]: (os.path.join(_["path"], append_path) if len(append_path) > 0 else _["path"], _["profile_format"]) for _ in self.config["runs"]
        }

        for dataset in process_datasets:
            name = dataset["name"]
            _prop = run_props[name]
            LOGGER.warning(f'-------------------- Dataset = {name} --------------------')
            LOGGER.profile(f'Starting supergraph ({name})')

            data_path = os.path.join(load_path, _prop[0])
            if _prop[1] == "hpctoolkit" and not os.path.isfile(os.path.join(data_path, "experiment.xml")):
                LOGGER.debug(f"Skipping {data_path} as it is missing the experiment.xml file")
                continue

            sg = SuperGraph(name)
            sg.create(
                    path=data_path,
                    profile_format=_prop[1],
                    module_callsite_map=module_callsite_map,
                    filter_by=filter_by,
                    filter_perc=filter_perc
                )

            LOGGER.profile(f'Created supergraph {name}')
            Group(sg, group_by=group_by)
            LOGGER.profile(f'Grouped supergraph {name}')

            Filter(sg, filter_by=filter_by, filter_perc=filter_perc)
            LOGGER.profile(f'Filtered supergraph {name}')

            calculate_aux = no_aux_process and (is_not_ensemble or indivdual_aux_for_ensemble)

            if calculate_aux:
                Auxiliary(sg)

            LOGGER.profile(f'Created Aux for {name}')
            sg.write(os.path.join(save_path, name), write_aux=calculate_aux)

            self.supergraphs[name] = sg
            LOGGER.profile(f'Stored in dictionary {name}')

    def load_single(self, load_datasets):
        append_path = self.config.get("append_path", "")
        save_path = self.config.get("save_path", "")

        if len(load_datasets) > 0:            
            with multiprocessing.Pool(processes=multiprocessing.cpu_count()) as pool:
                processed_folders = pool.map(partial(self._mp_saved_data, save_path=save_path), self.config["runs"])
            self.config["runs"] = [d for d in processed_folders if d is not None] # Filter the none's 
        
            with multiprocessing.Pool(processes=multiprocessing.cpu_count()) as pool:
                load_supergraphs = pool.map(partial(self.mp_dataset_load, save_path=save_path), load_datasets)
            
            for sg in load_supergraphs:
                self.supergraphs[sg.name] = sg

    def process_ensemble(self, save_path):
        # ----------------------------------------------------------------------
        # Stage-2: EnsembleGraph processing
        no_aux_process = self.config.get("no_aux_process", False)

        if len(self.supergraphs) > 1:
            name = "ensemble"
            LOGGER.profile(f'Starting supergraph {name}')
            sg = EnsembleGraph(name)

            Unify(sg, self.supergraphs)
            LOGGER.profile(f'Created supergraph {name}')

            # Group(sg, group_by=group_by)
            # LOGGER.profile(f'Grouped supergraph {name}')

            # Filter(sg, filter_by=filter_by, filter_perc=filter_perc)
            # LOGGER.profile(f'Filtered supergraph {name}')

            if not no_aux_process:
                Auxiliary(sg)
                LOGGER.profile(f'Created Aux for {name}')

            sg.write(os.path.join(save_path, name))
            self.supergraphs[name] = sg
            LOGGER.profile(f'Stored in dictionary {name}')

    # --------------------------------------------------------------------------
    def process(self, reset=False):
        """Process the datasets using a Pipeline of operations.
        1. Each dataset is processed individually into a SuperGraph. Each
        SuperGraph is then processed according the provided config
        variables, e.g., filter_perc, filter_by.
        2. EnsembleGraph is then constructed from the processed SuperGraphs.
        """
        profile = Profiler()
        start_date = self.config.get("start_date", "")
        end_date = self.config.get("end_date", "")
        save_path = self.config.get("save_path", "")
        chunk_idx = int(self.config.get("chunk_idx", 0))
        chunk_size = int(self.config.get("chunk_size", -1))
        ensemble_process = self.config.get("ensemble_process", False);

        # ----------------------------------------------------------------------
        # Stage-1: Each dataset is processed individually into a SuperGraph.
        LOGGER.warning(f'-------------------- TOTAL {len(self.config["runs"])} datasets detected from  in the directory/config --------------------')
        
        if start_date and end_date:
            LOGGER.warning(f'-------------------- FILTERING {len(self.config["runs"])} SUPERGRAPHS from start_date={start_date} to end_date={end_date} --------------------')
            self.config["runs"] = BaseProvider._filter_datasets_by_date_range(self.config, start_date, end_date)
                    
        if chunk_size != 0:
            LOGGER.warning(f'-------------------- CHUNKING size={chunk_size} SUPERGRAPHS from index={chunk_idx} --------------------')
            self.config["runs"] = self.config["runs"][chunk_idx * chunk_size : (chunk_idx + 1) * chunk_size]
        
        # Do not process, if already processed. 
        if(reset):
            process_datasets, load_datasets = self.config["runs"], []
        else:
            process_datasets, load_datasets = self.split_process_load_datasets()

        if ensemble_process:
            process_datasets, load_datasets = [], self.config["runs"]

        LOGGER.warning(f'-------------------- PROCESSING {len(process_datasets)} SUPERGRAPHS --------------------')
        self.process_single(process_datasets)

        LOGGER.warning(f'-------------------- LOADING {len(load_datasets)} SUPERGRAPHS --------------------')
        self.load_single(load_datasets)

        LOGGER.warning('-------------------- PROCESSING ENSEMBLE SUPERGRAPH --------------------')
        self.process_ensemble(save_path)
        
    def request_general(self, operation):
        """
        Handles general requests
        """
        _OPERATIONS = ["init", "aux_data"]

        assert "name" in operation
        assert operation["name"] in _OPERATIONS

        operation_name = operation["name"]

        if operation_name == "init":
            return self.config

        elif operation_name == "aux_data":
            if operation["reProcess"]:
                Auxiliary(self.supergraphs["ensemble"], selected_runs=operation["datasets"], rankBinCount=int(operation["rankBinCount"]), runBinCount=int(operation["runBinCount"]))

            if len(operation["datasets"]) > 1:
                operation["datasets"].append("ensemble")
                ret = {dataset: self.supergraphs["ensemble"].aux_data[dataset] for dataset in operation["datasets"]}
            else:
                dataset = operation["datasets"][0]
                ret = {dataset: self.supergraphs[dataset].aux_data}

            return ret

    def request_single(self, operation):
        """
        Handles requests connected to Single CallFlow.
        """
        assert isinstance(operation, dict)
        _OPERATIONS = ["cct", "supergraph", "split_mpi_distribution"]
        assert "name" in operation
        assert operation["name"] in _OPERATIONS

        LOGGER.info(f"[Single Mode] {operation}")

        operation_name = operation["name"]
        sg = self.supergraphs[operation["dataset"]]

        if operation_name == "cct":
            nll = NodeLinkLayout(sg=sg, selected_runs=operation["dataset"])
            return nll.nxg

        elif operation_name == "supergraph":
            reveal_callsites = operation.get("reveal_callsites", [])
            split_entry_module = operation.get("split_entry_module", [])
            split_callee_module = operation.get("split_callee_module", [])
            selected_runs = operation.get("selected_runs", None)

            ssg = SankeyLayout(
                sg=sg,
                path="group_path",
                selected_runs=selected_runs,
                reveal_callsites=reveal_callsites,
                split_entry_module=split_entry_module,
                split_callee_module=split_callee_module,
            )
            return ssg.nxg

        elif operation_name == "split_mpi_distribution":
            assert False
            pass

    def request_ensemble(self, operation):
        """
        Handles all the socket requests connected to Single CallFlow.
        """
        _OPERATIONS = ["cct", "supergraph", "module_hierarchy", "projection", "compare"]

        assert "name" in operation
        assert operation["name"] in _OPERATIONS

        LOGGER.info(f"[Ensemble Mode] {operation}")

        operation_name = operation["name"]
        sg = self.supergraphs["ensemble"]

        if operation_name == "init":
            return self.config

        elif operation_name == "cct":
            nll = NodeLinkLayout(
                supergraph=sg, callsite_count=operation["functionsInCCT"]
            )
            return nll.nxg

        elif operation_name == "supergraph":
            reveal_callsites = operation.get("reveal_callsites", [])
            split_entry_module = operation.get("split_entry_module", [])
            split_callee_module = operation.get("split_callee_module", [])
            selected_runs = operation.get("selected_runs", None)

            ssg = SankeyLayout(
                sg=sg,
                path="group_path",
                selected_runs=selected_runs,
                reveal_callsites=reveal_callsites,
                split_entry_module=split_entry_module,
                split_callee_module=split_callee_module,
            )
            return ssg.nxg

        elif operation_name == "module_hierarchy":
            hl = HierarchyLayout(sg, operation["module"])
            return hl.nxg

        elif operation_name == "projection":
            selected_runs = operation.get("selected_runs", [])
            n_cluster = operation.get("n_cluster", 3)

            pp = ParameterProjection(
                sg=sg,
                selected_runs=selected_runs,
                n_cluster=n_cluster,
            )
            return pp.result.to_json(orient="columns")

        elif operation_name == "compare":
            compare_dataset = operation["compareDataset"]
            target_dataset = operation["targetDataset"]

            assert operation["selectedMetric"] in ["Inclusive", "Exclusive"]
            # TODO: CAL-37: Use proxies.
            if operation["selectedMetric"] == "Inclusive":
                selected_metric = "time (inc)"
            elif operation["selectedMetric"] == "Exclusive":
                selected_metric = "time"

            dv = DiffView(sg, compare_dataset, target_dataset, selected_metric)
            return dv.result<|MERGE_RESOLUTION|>--- conflicted
+++ resolved
@@ -169,10 +169,6 @@
         # Parallelize this.
         for dataset in config["runs"]:
             is_in_range = _start <= Sanitizer.fmt_timestr_to_datetime(Sanitizer.fmt_time(dataset["name"])) <= _end
-<<<<<<< HEAD
-            print(Sanitizer.fmt_time(dataset["name"]), is_in_range)
-=======
->>>>>>> cabf0b89
             if is_in_range:
                 ret.append(dataset) 
                 
