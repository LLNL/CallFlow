# Copyright 2017-2021 Lawrence Livermore National Security, LLC and other
# CallFlow Project Developers. See the top-level LICENSE file for details.
#
# SPDX-License-Identifier: MIT
# ------------------------------------------------------------------------------

import os

from callflow import SuperGraph, EnsembleGraph
from callflow import get_logger
from callflow.operations import Filter, Group, Unify
from callflow.modules import Auxiliary

from callflow.layout import NodeLinkLayout, SankeyLayout, HierarchyLayout
from callflow.modules import ParameterProjection, DiffView
from callflow.utils.utils import get_memory_usage

LOGGER = get_logger(__name__)


# ------------------------------------------------------------------------------
# BaseProvider Class
# ------------------------------------------------------------------------------
class BaseProvider:

    # TODO: CAL-38: add additional module map argument
    def __init__(self, config: dict = None):
        """
        Entry interface to access CallFlow's functionalities.
        """
        assert config is not None
        assert isinstance(config, dict)
        self.config = config
        self.ndatasets = len(self.config["runs"])
        assert self.ndatasets > 0
        self.supergraphs = {}

    # --------------------------------------------------------------------------
    def load(self):
        """Load the processed datasets by the format."""
        load_path = self.config["save_path"]
        read_param = self.config["read_parameter"]

        # create supergraphs for all runs
        for run in self.config["runs"]:

            # name = run["name"]
            name = "ensemble"
            sg = SuperGraph(name)
            sg.load(
                os.path.join(load_path, name), read_parameter=read_param, read_aux=True
            )
            self.supergraphs[name] = sg

        # ensemble case
        if self.ndatasets > 1:
            name = "ensemble"
            sg = EnsembleGraph(name)
            sg.load(
                os.path.join(load_path, name), read_parameter=read_param, read_aux=True
            )
            self.supergraphs[name] = sg

    # --------------------------------------------------------------------------
    def process(self):
        """Process the datasets using a Pipeline of operations.
        1. Each dataset is processed individually into a SuperGraph. Each
        SuperGraph is then processed according the provided config
        variables, e.g., filter_perc, filter_by.
        2. EnsembleGraph is then constructed from the processed SuperGraphs.
        """

        save_path = self.config["save_path"]
        load_path = self.config["data_path"]
        group_by = self.config["group_by"]
        filter_by = self.config["filter_by"]
        filter_perc = self.config["filter_perc"]
        module_map = self.config.get("module_map", {})

        run_props = {
            _["name"]: (_["path"], _["profile_format"]) for _ in self.config["runs"]
        }

        # ----------------------------------------------------------------------
        # Stage-1: Each dataset is processed individually into a SuperGraph.
        print(
            f'\n\n-------------------- PROCESSING {len(self.config["runs"])} SUPERGRAPHS --------------------\n\n'
        )

<<<<<<< HEAD
=======
        # TODO: this flag should come from commandline
        # default = False (almost always, for ensemble we don't want)
>>>>>>> 58503f47
        process_individuals = False
        for dataset in self.config["runs"]:

            LOGGER.error(f'-----> Starting with {get_memory_usage()}')

            name = dataset["name"]
            _prop = run_props[name]

            sg = SuperGraph(name)
            sg.create(
                path=os.path.join(load_path, _prop[0]),
                profile_format=_prop[1],
                module_callsite_map=module_map,
            )
<<<<<<< HEAD
=======

            LOGGER.error(f'-----> after creating with {get_memory_usage()}')
>>>>>>> 58503f47

            Filter(sg, filter_by=filter_by, filter_perc=filter_perc)
            Group(sg, group_by=group_by)

<<<<<<< HEAD
            if process_individuals or len(self.config["runs"]) == 1:
                Auxiliary(sg)
                sg.write(os.path.join(save_path, name))

            self.supergraphs[name] = sg
=======
            LOGGER.error(f'-----> After filter and group {get_memory_usage()}')
            if process_individuals or len(self.config["runs"]) == 1:
                Auxiliary(sg)
                sg.write(os.path.join(save_path, name))
                LOGGER.error(f'-----> After aux {get_memory_usage()}')

            self.supergraphs[name] = sg
            LOGGER.error(f'-----> After storing in dict {get_memory_usage()}')
>>>>>>> 58503f47

        # ----------------------------------------------------------------------
        # Stage-2: EnsembleGraph processing
        if len(self.supergraphs) > 1:

            print(
                "\n\n-------------------- PROCESSING ENSEMBLE SUPERGRAPH --------------------\n\n"
            )
            LOGGER.error(f'-----> starting with {get_memory_usage()}')
            name = "ensemble"
            sg = EnsembleGraph(name)

            LOGGER.error(f'-----> after init {get_memory_usage()}')
            Unify(sg, self.supergraphs)
            LOGGER.error(f'-----> after unify {get_memory_usage()}')

            Filter(sg, filter_by=filter_by, filter_perc=filter_perc)
            Group(sg, group_by=group_by)

            LOGGER.error(f'-----> After filter and group {get_memory_usage()}')
            Auxiliary(sg)

            LOGGER.error(f'-----> After aux {get_memory_usage()}')

            sg.write(os.path.join(save_path, name))
            self.supergraphs[name] = sg

            LOGGER.error(f'-----> After storing in dict {get_memory_usage()}')

    def request_general(self, operation):
        """
        Handles general requests
        """
        _OPERATIONS = ["init", "supergraph_data"]

        assert "name" in operation
        assert operation["name"] in _OPERATIONS

        operation_name = operation["name"]

        if operation_name == "init":
            return self.config

        elif operation_name == "supergraph_data":
            if operation["reProcess"]:
                Auxiliary(self.supergraphs["ensemble"], selected_runs=operation["datasets"], rankBinCount=int(operation["rankBinCount"]), runBinCount=int(operation["runBinCount"]))
                
            return self.supergraphs["ensemble"].auxiliary_data

    def request_single(self, operation):
        """
        Handles requests connected to Single CallFlow.
        """
        assert isinstance(operation, dict)
        _OPERATIONS = ["cct", "supergraph", "split_mpi_distribution"]
        assert "name" in operation
        assert operation["name"] in _OPERATIONS

        LOGGER.info(f"[Single Mode] {operation}")

        operation_name = operation["name"]
        sg = self.supergraphs[operation["datasets"]]

        if operation_name == "cct":
            nll = NodeLinkLayout(sg=sg, selected_runs=operation["datasets"])
            return nll.nxg

        elif operation_name == "supergraph":
            reveal_callsites = operation.get("reveal_callsites", [])
            split_entry_module = operation.get("split_entry_module", [])
            split_callee_module = operation.get("split_callee_module", [])
            selected_runs = operation.get("selected_runs", None)

            ssg = SankeyLayout(
                sg=sg,
                path="group_path",
                selected_runs=selected_runs,
                reveal_callsites=reveal_callsites,
                split_entry_module=split_entry_module,
                split_callee_module=split_callee_module,
            )
            return ssg.nxg

        elif operation_name == "split_mpi_distribution":
            assert False
            pass

    def request_ensemble(self, operation):
        """
        Handles all the socket requests connected to Single CallFlow.
        """
        _OPERATIONS = ["cct", "supergraph", "module_hierarchy", "projection", "compare"]

        assert "name" in operation
        assert operation["name"] in _OPERATIONS

        LOGGER.info(f"[Ensemble Mode] {operation}")

        operation_name = operation["name"]
        sg = self.supergraphs["ensemble"]

        if operation_name == "init":
            return self.config

        elif operation_name == "cct":
            nll = NodeLinkLayout(
                supergraph=sg, callsite_count=operation["functionsInCCT"]
            )
            return nll.nxg

        elif operation_name == "supergraph":
            reveal_callsites = operation.get("reveal_callsites", [])
            split_entry_module = operation.get("split_entry_module", [])
            split_callee_module = operation.get("split_callee_module", [])
            selected_runs = operation.get("datasets", None)

            ssg = SankeyLayout(
                sg=sg,
                path="group_path",
                selected_runs=selected_runs,
                reveal_callsites=reveal_callsites,
                split_entry_module=split_entry_module,
                split_callee_module=split_callee_module,
            )
            return ssg.nxg

        elif operation_name == "module_hierarchy":
            hl = HierarchyLayout(sg, operation["module"])
            return hl.nxg

        elif operation_name == "projection":
            pp = ParameterProjection(
                sg=sg,
                selected_runs=operation["selectedRuns"],
                n_cluster=operation["numOfClusters"],
            )
            return pp.result.to_json(orient="columns")

        elif operation_name == "compare":
            compare_dataset = operation["compareDataset"]
            target_dataset = operation["targetDataset"]

            assert operation["selectedMetric"] in ["Inclusive", "Exclusive"]
            # TODO: CAL-37: Use proxies.
            if operation["selectedMetric"] == "Inclusive":
                selected_metric = "time (inc)"
            elif operation["selectedMetric"] == "Exclusive":
                selected_metric = "time"

            dv = DiffView(sg, compare_dataset, target_dataset, selected_metric)
            return dv.result<|MERGE_RESOLUTION|>--- conflicted
+++ resolved
@@ -87,11 +87,8 @@
             f'\n\n-------------------- PROCESSING {len(self.config["runs"])} SUPERGRAPHS --------------------\n\n'
         )
 
-<<<<<<< HEAD
-=======
         # TODO: this flag should come from commandline
         # default = False (almost always, for ensemble we don't want)
->>>>>>> 58503f47
         process_individuals = False
         for dataset in self.config["runs"]:
 
@@ -106,22 +103,12 @@
                 profile_format=_prop[1],
                 module_callsite_map=module_map,
             )
-<<<<<<< HEAD
-=======
 
             LOGGER.error(f'-----> after creating with {get_memory_usage()}')
->>>>>>> 58503f47
 
             Filter(sg, filter_by=filter_by, filter_perc=filter_perc)
             Group(sg, group_by=group_by)
 
-<<<<<<< HEAD
-            if process_individuals or len(self.config["runs"]) == 1:
-                Auxiliary(sg)
-                sg.write(os.path.join(save_path, name))
-
-            self.supergraphs[name] = sg
-=======
             LOGGER.error(f'-----> After filter and group {get_memory_usage()}')
             if process_individuals or len(self.config["runs"]) == 1:
                 Auxiliary(sg)
@@ -130,7 +117,6 @@
 
             self.supergraphs[name] = sg
             LOGGER.error(f'-----> After storing in dict {get_memory_usage()}')
->>>>>>> 58503f47
 
         # ----------------------------------------------------------------------
         # Stage-2: EnsembleGraph processing
