# Copyright 2017-2021 Lawrence Livermore National Security, LLC and other
# CallFlow Project Developers. See the top-level LICENSE file for details.
#
# SPDX-License-Identifier: MIT
# ------------------------------------------------------------------------------

import os
import shutil
import multiprocessing
from functools import partial

from callflow import SuperGraph, EnsembleGraph
from callflow import get_logger
from callflow.operations import Filter, Group, Unify

from callflow.layout import NodeLinkLayout, SankeyLayout, HierarchyLayout

from callflow.utils.sanitizer import Sanitizer
from callflow.modules import (
    Histogram,
    Scatterplot,
    BoxPlot,
    ParameterProjection,
    DiffView,
)

LOGGER = get_logger(__name__)


# ------------------------------------------------------------------------------
# BaseProvider Class
# ------------------------------------------------------------------------------
class BaseProvider:
    def __init__(self, config: dict = None):
        """
        Entry interface to access CallFlow's functionalities.
        """
        assert config is not None
        assert isinstance(config, dict)
        self.config = config
        start_date = self.config.get("start_date", "")
        end_date = self.config.get("end_date", "")
        chunk_idx = int(self.config.get("chunk_idx", 0))
        chunk_size = int(self.config.get("chunk_size", -1))

        # check if we need caliper
        pfmts = list(set([r['profile_format'] for r in self.config['runs']]))
        if 'caliper' in pfmts and shutil.which("cali-query") is None:
            raise ValueError('Could not find "cali-query" executable in path')

        # ----------------------------------------------------------------------
        # Stage-1: Each dataset is processed individually into a SuperGraph.
        LOGGER.info(
            f'Detected {len(self.config["runs"])} datasets from config file'
        )
        self.datasets = self.config["runs"]

        if start_date and end_date:
            LOGGER.warning(
                f'-------------------- FILTERING {len(self.config["runs"])} SUPERGRAPHS from start_date={start_date} to end_date={end_date} --------------------'
            )
            self.datasets = BaseProvider._filter_datasets_by_date_range(
                self.config, start_date, end_date
            )

        if chunk_size != 0:
            LOGGER.warning(
                f"-------------------- CHUNKING size={chunk_size} SUPERGRAPHS from index={chunk_idx} --------------------"
            )
            self.datasets = self.config["runs"][
                chunk_idx * chunk_size : (chunk_idx + 1) * chunk_size
            ]

        self.ndatasets = len(self.datasets)
        assert self.ndatasets > 0
        self.supergraphs = {}

    # --------------------------------------------------------------------------
    def _mp_saved_data(self, run_prop, save_path):
        """
        Outputs the directories that have the processed result. Others will be omitted during the loading.
        """
        _name = run_prop["name"]
        _path = os.path.join(save_path, _name)
        process = False
        for f_type in ["df", "nxg"]:
            f_path = os.path.join(_path, SuperGraph._FILENAMES[f_type])
            if not os.path.isfile(f_path):
                process = True

        if not process:
            return run_prop

    def load(self):
        """Load the processed datasets by the format."""
        load_path = self.config.get("save_path", "")
        read_param = self.config.get("read_parameter", "")

        is_not_ensemble = self.ndatasets == 1

        with multiprocessing.Pool(processes=multiprocessing.cpu_count()) as pool:
            supergraphs = pool.map(
                partial(self.mp_dataset_load, save_path=load_path), self.datasets
            )
        self.supergraphs = {sg.name: sg for sg in supergraphs}

        # ensemble case
        if not is_not_ensemble:
            name = "ensemble"
            eg = EnsembleGraph(name)
            eg.load(
                os.path.join(load_path, name),
                module_callsite_map=self.config.get("module_callsite_map", {}),
                read_parameter=read_param,
            )
            eg.supergraphs = self.supergraphs

            self.supergraphs[name] = eg

        # self.aux = { dataset: Auxiliary(self.supergraphs[dataset]) for dataset in all_runs }

    def mp_dataset_load(self, dataset, save_path):
        """
        Parallel function to load single supergraph loading.
        """
        name = dataset["name"]
        read_param = self.config["read_parameter"]

        sg = SuperGraph(name)
        sg.load(
            os.path.join(save_path, name),
            module_callsite_map=self.config.get("module_callsite_map", {}),
            read_parameter=read_param,
        )
        return sg

    def split_process_load_datasets(self):

        save_path = self.config["save_path"]

        ret = []
        unret = []

        # TODO: Parallelize this.
        for dataset in self.config["runs"]:
            process = False
            _name = dataset["name"]
            _path = os.path.join(save_path, _name)
            for f_type in ["df", "nxg", "maps"]:
                f_path = os.path.join(_path, SuperGraph._FILENAMES[f_type])
                if not os.path.isfile(f_path):
                    LOGGER.debug(f'{f_path} not found!!')
                    process = True


            if process:
                ret.append(dataset)
            else:
                unret.append(dataset)

        return ret, unret

    @staticmethod
    def _filter_datasets_by_date_range(config, start_date, end_date):
        _start = Sanitizer.fmt_timestr_to_datetime(Sanitizer.fmt_time(start_date))
        _end = Sanitizer.fmt_timestr_to_datetime(Sanitizer.fmt_time(end_date))

        LOGGER.info(
            f"Filtering datasets by start_date [{_start}] and end_date [{_end}]"
        )

        ret = []
        # Parallelize this.
        for dataset in config["runs"]:
            is_in_range = (
                _start
                <= Sanitizer.fmt_timestr_to_datetime(
                    Sanitizer.fmt_time(dataset["name"])
                )
                <= _end
            )
            if is_in_range:
                ret.append(dataset)

        return ret

    def process_single(self, process_datasets, save_supergraphs):

        if len(process_datasets) == 0:
            return

        append_path = self.config.get("append_path", "")
        load_path = self.config["data_path"]
        m2c = self.config.get("m2c", {})
        m2m = self.config.get("m2m", {})
        group_by = self.config["group_by"]
        filter_by = self.config.get("filter_by", "")
        filter_perc = self.config.get("filter_perc", 0)
        save_path = self.config.get("save_path", "")

        run_props = {
            _["name"]: (
                os.path.join(_["path"], append_path)
                if len(append_path) > 0
                else _["path"],
                _["profile_format"],
            )
            for _ in self.config["runs"]
        }

        if save_supergraphs:
            self.supergraphs = {}

        for idx, dataset in enumerate(process_datasets):
            name = dataset["name"]
            _prop = run_props[name]

            LOGGER.info(f"Processing dataset [{idx+1}/{len(process_datasets)}] ({name}) (save={save_supergraphs})")
            data_path = os.path.join(load_path, _prop[0])
            if _prop[1] == "hpctoolkit" and not os.path.isfile(
                os.path.join(data_path, "experiment.xml")
            ):
                LOGGER.debug(
                    f"Skipping {data_path} as it is missing the experiment.xml file"
                )
                continue

            sg = SuperGraph(name)
            sg.create(
                path=data_path,
                profile_format=_prop[1],
                m2c=m2c,
                m2m=m2m
            )
            LOGGER.info(f"Created supergraph ({name})")

            Group(sg, group_by=group_by)
            LOGGER.info(f"Grouped supergraph {name}")

            Filter(sg, filter_by=filter_by, filter_perc=filter_perc)
            LOGGER.info(f"Filtered supergraph {name}")

            sg.write(os.path.join(save_path, name))
            if save_supergraphs:
                self.supergraphs[sg.name] = sg
                LOGGER.debug(f"Stored in dictionary ({name})")

    def load_single(self, load_datasets):

        if len(load_datasets) == 0:
            return

        LOGGER.info(f"Loading {len(load_datasets)} supergraphs")
        save_path = self.config.get("save_path", "")

        with multiprocessing.Pool(processes=multiprocessing.cpu_count()) as pool:
            processed_folders = pool.map(
                partial(self._mp_saved_data, save_path=save_path),
                self.config["runs"],
            )

        if len(load_datasets) > 0:
            with multiprocessing.Pool(processes=multiprocessing.cpu_count()) as pool:
                processed_folders = pool.map(
                    partial(self._mp_saved_data, save_path=save_path),
                    self.config["runs"],
                )
            self.config["runs"] = [
                d for d in processed_folders if d is not None
            ]  # Filter the none values

            #self.mp_dataset_load(load_datasets[0] , save_path=save_path)

            with multiprocessing.Pool(processes=multiprocessing.cpu_count()) as pool:
                load_supergraphs = pool.map(
                    partial(self.mp_dataset_load, save_path=save_path), load_datasets
                )

        for sg in load_supergraphs:
            self.supergraphs[sg.name] = sg

    def process_ensemble(self, save_path):

        if len(self.supergraphs) <= 1:
            return

        LOGGER.info(f"Processing Ensemble supergraph")
        name = "ensemble"

        sg = EnsembleGraph(name)
        Unify(sg, self.supergraphs)
        LOGGER.info(f"Created supergraph ({name})")

        sg.write(os.path.join(save_path, name))
        self.supergraphs[name] = sg
        LOGGER.debug(f"Stored in dictionary ({name})")

    # --------------------------------------------------------------------------
    def process(self, reset=False):
        """Process the datasets using a Pipeline of operations.
        1. Each dataset is processed individually into a SuperGraph. Each
        SuperGraph is then processed according the provided config
        variables, e.g., filter_perc, filter_by.
        2. EnsembleGraph is then constructed from the processed SuperGraphs.
        """
        save_path = self.config.get("save_path", "")
        ensemble_process = self.config.get("ensemble_process", False)

        # Do not process, if already processed.
        if reset:
            process_datasets, load_datasets = self.datasets, []
        else:
            process_datasets, load_datasets = self.split_process_load_datasets()

        self.process_single(process_datasets, save_supergraphs=ensemble_process)
        self.load_single(load_datasets)
        self.process_ensemble(save_path)

    def request_general(self, operation):
        """
        Handles general requests
        """
        _OPERATIONS = ["init", "summary", "timeline", "cct"]

        assert "name" in operation
        assert operation["name"] in _OPERATIONS

        operation_name = operation["name"]

        if operation_name == "init":
            if len(self.datasets) > 1:
                sg = self.supergraphs["ensemble"]
            else:
                sg = self.supergraphs[self.datasets[0]["name"]]

            time_columns = sg.time_columns
<<<<<<< HEAD
            # if "module_callsite_map" not in self.config.keys():
            #     module_callsite_map = sg.module_callsite_map
            # else:
            #     module_callsite_map = self.config.module_callsite_map

            # if "callsite_module_map" not in self.config.keys():
            #     callsite_module_map = sg.module_callsite_map
            # else:
            #     callsite_module_map = self.config.callsite_module_map
=======

>>>>>>> db9e41cf

            return {
                **self.config,
                "time_columns": time_columns,
                "profile_format_summary": list(
                    set(map(lambda d: d["profile_format"], self.datasets))
                ),
                "module_callsite_map": sg.module2callsite,
                "callsite_module_map": sg.callsite2module
            }

        elif operation_name == "summary":
            return {sg: self.supergraphs[sg].summary() for sg in self.supergraphs}

        elif operation_name == "timeline":
            operation["ncount"] = int(operation["ncount"])
            assert operation["ntype"] in ["module", "callsite"]
            assert isinstance(operation["ncount"], int)
            assert operation["metric"] in ["time", "time (inc)"]

            if(len(self.supergraphs) == 1):
                supergraph = self.supergraphs[self.datasets[0]['name']]
            else:
                supergraph = self.supergraphs["ensemble"]

            # Get the top-n nodes from the "ensemble" based on the ntype.
            top_nodes_idx = supergraph.df_get_top_by_attr(
                operation["ntype"], operation["ncount"], operation["metric"]
            
            )

            all_nodes_idx = supergraph.df_get_top_by_attr(
                operation["ntype"], -1, operation["metric"]
            
            )

            # Convert the indexs to the modules.
            top_nodes = [
                supergraph.get_name(node_idx, operation["ntype"])
                for node_idx in top_nodes_idx
            ]
            all_nodes = [                
                supergraph.get_name(node_idx, operation["ntype"])
                for node_idx in all_nodes_idx

            ]

            # Construct the per-supergraph timeline data.
            data = {}
            data["d"] = {
                sg : self.supergraphs[sg].timeline(
                    top_nodes, operation["ntype"], operation["metric"]
                )
                for sg in self.supergraphs
                if sg != "ensemble"
            }

            # Attach the keys as the top_nodes
            data["top_nodes"] = top_nodes
            data["all_nodes"] = all_nodes

            return data

        elif operation_name == "cct":
            sg = self.supergraphs[operation["dataset"]]
            nll = NodeLinkLayout(sg=sg, selected_runs=operation["dataset"])
            return nll.nxg

    def request_single(self, operation):
        """
        Handles requests connected to Single CallFlow.
        """
        assert isinstance(operation, dict)
        _OPERATIONS = [
            "cct",
            "supergraph",
            "split_ranks",
            "histogram",
            "scatterplot",
            "boxplots",
        ]
        assert "name" in operation
        assert operation["name"] in _OPERATIONS

        LOGGER.info(f"[Single Mode] {operation}")

        operation_name = operation["name"]
        sg = self.supergraphs[operation["dataset"]]

        if "ntype" in operation:
            ntype = operation["ntype"]

        if operation_name == "supergraph":
            ssg = SankeyLayout(
                grp_column="group_path",
                sg=sg,
                esg=None,
                nbins=operation.get("nbins", 20),
                reveal_callsites=operation.get("reveal_callsites", []),
                split_entry_module=operation.get("split_entry_module", []),
                split_callee_module=operation.get("split_callee_module", []),
            )
            return ssg.nxg

        elif operation_name == "split_ranks":
            selected_ranks = operation["ranks"]

            selected_sg = SankeyLayout(
                sg=sg,
                path_column="group_path",
                selected_runs=[operation["dataset"]],
                ranks=selected_ranks,
            )

            non_selected_sg = SankeyLayout(
                sg=sg,
                path_column="group_path",
                selected_runs=[operation["dataset"]],
                ranks=selected_ranks,
            )

            return {"selected": selected_sg.nxg, "non_selected": non_selected_sg.nxg}

        elif operation_name == "histogram":
            node = operation.get("node", None)
            nbins = int(operation.get("nbins", 20))

            hist = Histogram(
                sg=sg,
                rel_sg=None,
                name=node,
                ntype=ntype,
                histo_types=["rank"],
                bins=nbins,
            )

            return hist.unpack()

        elif operation_name == "scatterplot":
            node = operation["node"]
            orientation = operation["orientation"]

            scatterplot = Scatterplot(
                sg=sg,
                rel_sg=None,
                name=node,
                ntype=ntype,
                orientation=orientation,
            )

            return scatterplot.unpack()

        elif operation_name == "boxplots":
            callsites = operation["callsites"]

            result = {}
            for callsite in callsites:
                bp = BoxPlot(
                    sg=sg, name=callsite, ntype=ntype
                )
                result[callsite] = bp.unpack()

            return result

    def request_ensemble(self, operation):  # noqa: C901
        """
        Handles all the socket requests connected to Single CallFlow.
        """
        _OPERATIONS = [
            "supergraph",
            "module_hierarchy",
            "projection",
            "compare",
            "histogram",
            "boxplots",
            "scatterplot",
            "gradients",
        ]

        assert "name" in operation
        assert operation["name"] in _OPERATIONS

        _OPERATIONS_WO_DATASET = ["projection", "module_hierarchy", "compare"]
        if not (operation["name"] in _OPERATIONS_WO_DATASET):
            assert "dataset" in operation

        _OPERATION_W_COMPARE = ["compare"]
        if operation["name"] in _OPERATION_W_COMPARE:
            assert "targetRun" in operation
            assert "compareRun" in operation

        LOGGER.info(f"[Ensemble Mode] {operation}")

        operation_name = operation["name"]
        if ("background" not in operation):
            e_sg = self.supergraphs["ensemble"]
        else:
            e_sg = self.supergraphs[operation["background"]]
        
        if 'ntype' in operation:
            ntype = operation["ntype"]

        if "dataset" in operation:
            sg = self.supergraphs[operation["dataset"]]

        if operation_name == "supergraph":
            ssg = SankeyLayout(
                grp_column="group_path",
                sg=sg,
                esg=e_sg,
                nbins=int(operation.get("nbins", 20)),
                reveal_callsites=operation.get("reveal_callsites", []),
                split_entry_module=operation.get("split_entry_module", []),
                split_callee_module=operation.get("split_callee_module", []),
            )
            return ssg.nxg

        elif operation_name == "module_hierarchy":
            nbins = int(operation.get("nbins", 20))
            dataset = operation.get("dataset")
            hl = HierarchyLayout(
                esg=e_sg,
                dataset=dataset,
                node=operation.get("node"),
                nbins=nbins,
            )
            return hl.nxg

        elif operation_name == "projection":
            selected_runs = operation.get("selected_runs", [])
            n_cluster = operation.get("n_cluster", 3)

            pp = ParameterProjection(
                sg=e_sg,
                selected_runs=selected_runs,
                n_cluster=n_cluster,
            )
            return pp.result.to_json(orient="columns")

        elif operation_name == "compare":
            compare_dataset = operation.get("compareRun", None)
            target_dataset = operation.get("targetRun", None)
            selected_metric = operation.get("selectedMtric", "time")

            dv = DiffView(e_sg, compare_dataset, target_dataset, selected_metric)
            return dv.result

        elif operation_name == "histogram":
            node = operation["node"]
            nbins = int(operation.get("nbins", 20))

            hist = Histogram(
                sg=sg,
                rel_sg=e_sg,
                name=node,
                ntype=ntype,
                histo_types=["rank"],
                bins=nbins,
            )

            return hist.unpack()

        elif operation_name == "scatterplot":
            node = operation["node"]
            orientation = operation["orientation"]

            scatterplot = Scatterplot(
                sg=sg,
                rel_sg=e_sg,
                name=node,
                ntype=ntype,
                orientation=orientation,
            )

            return scatterplot.unpack()

        elif operation_name == "boxplots":
            callsites = operation.get("callsites", [])
            iqr = float(operation.get("iqr", 1.5))

            result = {}
            for callsite in callsites:
                bp = BoxPlot(
                    sg=sg,
                    rel_sg=e_sg,
                    name=callsite,
                    ntype=ntype,
                    iqr_scale=iqr,
                )
                result[callsite] = bp.unpack()

            return result

        elif operation_name == "gradients":
            name = operation.get("node", None)
            ntype = operation.get("ntype", None)
            nbins = int(operation.get("nbins", 20))

            # Gradients are computed only for the ensemble mode.
            esg = self.supergraphs["ensemble"]
            node = {
                "id": esg.get_idx(name, ntype),
                "type": ntype
            }

            return esg.get_gradients(node, nbins)<|MERGE_RESOLUTION|>--- conflicted
+++ resolved
@@ -334,19 +334,6 @@
                 sg = self.supergraphs[self.datasets[0]["name"]]
 
             time_columns = sg.time_columns
-<<<<<<< HEAD
-            # if "module_callsite_map" not in self.config.keys():
-            #     module_callsite_map = sg.module_callsite_map
-            # else:
-            #     module_callsite_map = self.config.module_callsite_map
-
-            # if "callsite_module_map" not in self.config.keys():
-            #     callsite_module_map = sg.module_callsite_map
-            # else:
-            #     callsite_module_map = self.config.callsite_module_map
-=======
-
->>>>>>> db9e41cf
 
             return {
                 **self.config,
