--- conflicted
+++ resolved
@@ -335,11 +335,6 @@
                 sg = self.supergraphs[self.datasets[0].name]
 
             time_columns = sg.time_columns
-<<<<<<< HEAD
-            
-=======
-
->>>>>>> d6f78053
             # if "module_callsite_map" not in self.config.keys():
             #     module_callsite_map = sg.module_callsite_map
             # else:
@@ -350,19 +345,12 @@
             # else:
             #     callsite_module_map = self.config.callsite_module_map
 
-<<<<<<< HEAD
-            return { 
-                **self.config,
-                "time_columns": time_columns,
-                "profile_format_summary": list(set(map(lambda d: d["profile_format"], self.datasets))),
-=======
             return {
                 **self.config,
                 "time_columns": time_columns,
                 "profile_format_summary": list(
                     set(map(lambda d: d["profile_format"], self.datasets))
                 ),
->>>>>>> d6f78053
                 # "module_callsite_map": module_callsite_map,
                 # "callsite_module_map": callsite_module_map
             }
