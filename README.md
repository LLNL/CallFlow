--- conflicted
+++ resolved
@@ -1,21 +1,5 @@
 # CallFlow
 
-<<<<<<< HEAD
-CallFlow is an interactive visual analysis tool that provides a high-level overview of CCTs together with semantic refinement operations to progressively explore the
-CCTs.
-
-## Installation
-
-```
- cd src
- npm install
- pip install -r requirements.txt
-```
-
-## Preparing Data
-
-Callflow currently, supports two formats, [hpctoolkit](http://hpctoolkit.org/) and [caliper](www.github.com/LLNL/caliper).
-=======
 CallFlow is an interactive visual analysis tool that provides a high-level overview of CCTs together with semantic refinement operations to progressively explore the CCTs.
 
 ## Installation
@@ -27,54 +11,24 @@
 3. A python `server` to support the visualization client.
 
 #### Installing CallFlow
->>>>>>> edfcaf8f
 
 The `callflow` (python package) requires [python](https://realpython.com/installing-python/) (>= 3.6) and [pip](https://pip.pypa.io/en/stable/news/) (>= 20.1.1). Other dependencies are checked/installed during the installation of `callflow` using `pip`.
-```
-<<<<<<< HEAD
- {$CALLFLOW_PATH}/data/{hpctoolkit_dataset}
-    .../experiment.xml
-	.../experiment-001.metric-db
-	.../experiment-002.metric-db
-	.../experiment-003.metric-db
-	...
-
- {$CALLFLOW_PATH}/data/{caliper_dataset}
-	.../data/experiment.json
 
 ```
-
-## Configuration file
-
-CallFlow requires the user to specify how various data preprocessing operations are performed (i.e., filtering, grouping operations). Checkout some examples in the {$CALLFLOW_PATH}/config_files directory. 
-
-
-
-## Running the application.
-
-### Server
-
-```
- cd src/server
- python3 app.py --config {config_file}
-```
-
-### Client App
-=======
 pip install .
 ```
 
 #### Installing Visualization Client
 
 The callflow `app` requires [node.js](https://nodejs.org/en/download/) (>= 13.7.0) and `npm` (>= 6.13.7). If there is an older version of `node` installed, install [nvm](https://github.com/nvm-sh/nvm) and use the following command to change version.
- `nvm use 13.7.0`
+`nvm use 13.7.0`
 
 The `app` and its dependencies can be installed as follows.
- ```
- cd app
- npm install
- ```
 
+```
+cd app
+npm install
+```
 
 ## Sample Data
 
@@ -85,42 +39,20 @@
 The first step is to process the raw datasets to use with CallFlow. This preprocessing typically entails some filtering and aggregation of data to produce the reduced graphs at desired granularity. The parameters of the preprocessing are provided through a config file (see examples of config files in the sample data directories).
 
 To process the datasets,
+
 ```
 python3 server/main.py --config {config_file_path} --process
 ```
 
 Next, the server can be run,
+
 ```
 python3 server/main.py --config {config_file_path}
 ```
->>>>>>> edfcaf8f
 
 To start the `app`,
+
 ```
-<<<<<<< HEAD
- cd src/public
- npm run dev
-```
-
-## Reference
-
-Any published work that utilizes this software should include the following references:
-
-* Huu Tan Nguyen, Abhinav Bhatele, Nikhil Jain, Suraj P. Kesavan, Harsh Bhatia, Todd Gamblin, Kwan-Liu Ma, Peer-Timo Bremer. In Proceedings of the IEEE Transactions on Visualization and Computer Graphics, 2019. LLNL-JRNL-797378. DOI:10.1109/TVCG.2019.2953746
-
-* Huu Tan Nguyen, Abhinav Bhatele, Peer-Timo Bremer, Todd Gamblin, Martin Schulz,
-Lai Wei, David Böhme, and Kwan-Liu Ma. VIPACT: A visualization interface for
-analyzing calling context trees. In Proceedings of the 3rd Workshop on Visual
-Performance Analysis, VPA '16, November 2016. LLNL-CONF-704659.
-
-## Copyright
-
-Copyright (c) 2020, Lawrence Livermore National Security, LLC.
-Produced at the Lawrence Livermore National Laboratory.
-LLNL-CODE-740862. All rights reserved.
-
-Developed by Huu Tan Nguyen (<htpnguyen@ucdavis.edu>), Suraj Kesavan (<spkesavan@ucdavis.edu>).
-=======
 cd app
 npm run dev
 ```
@@ -131,12 +63,11 @@
 
 For CallFlow 1.0 that supports a single callgraph, cite:
 
-- Huu Tan Nguyen, Abhinav Bhatele, Nikhil Jain, Suraj P. Kesavan, Harsh Bhatia, Todd Gamblin, Kwan-Liu Ma, Peer-Timo Bremer. **Visualizing Hierarchical Performance Profiles of Parallel Codes using CallFlow.** *IEEE Transactions on Visualization and Computer Graphics*, 2019. doi:[10.1109/TVCG.2019.2953746](https://ieeexplore.ieee.org/document/8901998).
+- Huu Tan Nguyen, Abhinav Bhatele, Nikhil Jain, Suraj P. Kesavan, Harsh Bhatia, Todd Gamblin, Kwan-Liu Ma, Peer-Timo Bremer. **Visualizing Hierarchical Performance Profiles of Parallel Codes using CallFlow.** _IEEE Transactions on Visualization and Computer Graphics_, 2019. doi:[10.1109/TVCG.2019.2953746](https://ieeexplore.ieee.org/document/8901998).
 
 For Callflow v1.1 that supports comparative visualization (ensembles of callgraphs), cite:
 
 - Suraj P. Kesavan, Harsh Bhatia, Abhinav Bhatele, Todd Gamblin, Peer-Timo Bremer, Kwan-Liu Ma. **Scalable Comparative Visualization of Ensembles of Call Graphs.** [arXiv:2007.01395](https://arxiv.org/abs/2007.01395).
-
 
 ## License and Copyright
 
@@ -146,5 +77,4 @@
 Written by Suraj P. Kesavan (<spkesavan@ucdavis.edu>) and Huu Tan Nguyen (<htpnguyen@ucdavis.edu>).
 
 Copyright (c) 2020, Lawrence Livermore National Security, LLC.
-Produced at the Lawrence Livermore National Laboratory. All rights reserved.
->>>>>>> edfcaf8f
+Produced at the Lawrence Livermore National Laboratory. All rights reserved.