/** 
 * Copyright 2017-2021 Lawrence Livermore National Security, LLC and other
 * CallFlow Project Developers. See the top-level LICENSE file for details.
 * 
 * SPDX-License-Identifier: MIT
 */

<template>
  <div id="inspire">
	<Toolbar ref="ToolBar" :isSettingsOpen.sync="isSettingsOpen"
	v-if="Object.keys(metricTimeMap).length > 0" />
    <v-navigation-drawer v-model.lazy="isSettingsOpen" temporary fixed>
      <v-card fill-height>
        <v-col>
			<v-row>
				<v-icon color="teal">settings</v-icon>
				<v-col cols="9" class="center teal--text">SETTINGS</v-col>
				<v-btn icon>
					<v-icon v-on:click="closeSettings()">close</v-icon>
				</v-btn>
			</v-row>
			<v-row align="center" justify="space-around">
				<v-btn class="mx-0" icon>
					Reload
					<v-icon v-on:click="reset()">refresh</v-icon>
				</v-btn>
			</v-row>
		</v-col>
      </v-card>
	<Settings ref="Settings"/>
    </v-navigation-drawer>

    <v-main class="pa-0 ma-0">
		<splitpanes id="callgraph-dashboard-2" class="default-theme">
			<!-- Left column-->
			<splitpanes horizontal splitpanes-size="25">
<<<<<<< HEAD
			<ModuleHierarchy ref="ModuleHierarchy" />
			<EnsembleScatterplot ref="EnsembleScatterplot" />
			<EnsembleHistogram ref="EnsembleHistogram" />
=======
				<ModuleHierarchy ref="ModuleHierarchy" />
				<EnsembleScatterplot ref="EnsembleScatterplot" />
				<EnsembleHistogram ref="EnsembleHistogram" />
>>>>>>> d6f78053
			</splitpanes>

			<!-- Center column-->
			<splitpanes horizontal splitpanes-size="55">
<<<<<<< HEAD
			<Sankey ref="Sankey" />
=======
				<Sankey ref="Sankey" />
>>>>>>> d6f78053
			</splitpanes>

			<!-- Right column-->
			<splitpanes horizontal splitpanes-size="20" :push-other-panes="true">
<<<<<<< HEAD
				<pane size="65">
					<CallsiteCorrespondence ref="CallsiteCorrespondence" />
				</pane>
				<pane size="35">
					<ParameterProjection ref="ParameterProjection" />
				</pane>
=======
				<GradientView ref="GradientView" />
				<CallsiteCorrespondence ref="CallsiteCorrespondence" />
				<ParameterProjection ref="ParameterProjection" />
>>>>>>> d6f78053
			</splitpanes>
		</splitpanes>
    </v-main>
  </div>
</template>

<script>
// Library imports
import { mapGetters } from "vuex";
import Splitpanes from "splitpanes";
import "splitpanes/dist/splitpanes.css";

// Local library imports
import EventHandler from "lib/routing/EventHandler";

// Ensemble super graph dashboard imports
import CallsiteCorrespondence from "./callsiteCorrespondence/index_cc";
import EnsembleHistogram from "./ensembleHistogram/index_eh";
import ModuleHierarchy from "./moduleHierarchy/";
import EnsembleScatterplot from "./ensembleScatterplot/index_es";
import ParameterProjection from "./parameterProjection/index_pp";
import Sankey from "./sankey/index_sg";
import Toolbar from "./general/toolbar";
import Settings from "./general/settings";
<<<<<<< HEAD
=======
import GradientView from "./gradientView/index_gv";
>>>>>>> d6f78053

export default {
	name: "EnsembleSuperGraph",
	components: {
		Splitpanes,
		Toolbar,
		// Generic components
		Sankey,
		// Ensemble supergraph components.
		EnsembleScatterplot,
		EnsembleHistogram,
		ModuleHierarchy,
		ParameterProjection,
		CallsiteCorrespondence,
		Settings,
<<<<<<< HEAD
=======
		GradientView,
>>>>>>> d6f78053
	},

	// Not used currently. 
	props: {
		aux_data: Object
	},

	data: () => ({
		summaryChip: "Ensemble Super Graph",
		info:"",
		isSettingsOpen: false,
	}),

	computed: {
		...mapGetters({
			runs: "getRuns",
			summary: "getSummary",
			selectedTargetRun: "getSelectedTargetRun",
			selectedCompareRun: "getSelectedCompareRun",
			selectedMetric: "getSelectedMetric",
			metricTimeMap: "getMetricTimeMap",
			targetColorMap: "getTargetColorMap",
		})
	},

	beforeCreate() {
		this.$store.dispatch("fetchSummary");
	},

	watch: {
		showTarget: function (val) {
			EventHandler.$emit("show-target-auxiliary");
		},

		isSettingsOpen: function (val) {
			this.$emit("update:isSettingsOpen", val);
		},

		summary: function (val) {
			this.isDataReady = true;
			this.init();
		},
	},

	mounted() {
		let self = this;
		EventHandler.$on("lasso-selection", (selectedDatasets) => {
			this.$store.resetTargetDataset = true;
			this.$store.selectedDatasets = selectedDatasets;
			EventHandler.$emit("aux-data", {
				datasets: this.$store.selectedDatasets,
				rankBinCount: this.$store.selectedMPIBinCount,
				runBinCount: this.$store.selectedRunBinCount,
				reProcess: true,
			});
			this.reset();
		});

		EventHandler.$on("reset-esg", () => {
			self.reset();
		});
	},

	methods: {
		init() {
			this.$store.commit("setSelectedMode", "ESG");
			this.$store.commit("setEncoding", "MEAN_GRADIENTS");

			console.log("[ESG] Selected Run: ", this.selectedTargetRun);
			console.log("[ESG] Selected Metric: ", this.selectedMetric);

			this.currentComponents = this.setComponentMap(); // Set component mapping for easy component tracking.

			// Call the appropriate socket to query the server.
			this.initComponents(this.currentComponents);
		},

		setComponentMap() {
			return [
				this.$refs.Sankey,
				this.$refs.EnsembleHistogram,
				this.$refs.EnsembleScatterplot,
				this.$refs.CallsiteCorrespondence,
				this.$refs.ParameterProjection,
				this.$refs.ModuleHierarchy,
<<<<<<< HEAD
				this.$refs.Settings
=======
				this.$refs.Settings,
				this.$refs.GradientView,
>>>>>>> d6f78053
			];
		},

		clear() {
			this.clearComponents(this.currentComponents);
		},

		initComponents(componentList) {
			for (let i = 0; i < componentList.length; i++) {
				componentList[i].init();
			}
		},

		clearComponents(componentList) {
			for (let i = 0; i < componentList.length; i++) {
				componentList[i].clear();
			}
		},
		
		reset() {
			this.clear();
			this.init();
		},

		closeSettings() {
			this.isSettingsOpen = !this.isSettingsOpen;
		},
	},
};
</script><|MERGE_RESOLUTION|>--- conflicted
+++ resolved
@@ -34,40 +34,24 @@
 		<splitpanes id="callgraph-dashboard-2" class="default-theme">
 			<!-- Left column-->
 			<splitpanes horizontal splitpanes-size="25">
-<<<<<<< HEAD
 			<ModuleHierarchy ref="ModuleHierarchy" />
 			<EnsembleScatterplot ref="EnsembleScatterplot" />
 			<EnsembleHistogram ref="EnsembleHistogram" />
-=======
-				<ModuleHierarchy ref="ModuleHierarchy" />
-				<EnsembleScatterplot ref="EnsembleScatterplot" />
-				<EnsembleHistogram ref="EnsembleHistogram" />
->>>>>>> d6f78053
 			</splitpanes>
 
 			<!-- Center column-->
 			<splitpanes horizontal splitpanes-size="55">
-<<<<<<< HEAD
 			<Sankey ref="Sankey" />
-=======
-				<Sankey ref="Sankey" />
->>>>>>> d6f78053
 			</splitpanes>
 
 			<!-- Right column-->
 			<splitpanes horizontal splitpanes-size="20" :push-other-panes="true">
-<<<<<<< HEAD
 				<pane size="65">
 					<CallsiteCorrespondence ref="CallsiteCorrespondence" />
 				</pane>
 				<pane size="35">
 					<ParameterProjection ref="ParameterProjection" />
 				</pane>
-=======
-				<GradientView ref="GradientView" />
-				<CallsiteCorrespondence ref="CallsiteCorrespondence" />
-				<ParameterProjection ref="ParameterProjection" />
->>>>>>> d6f78053
 			</splitpanes>
 		</splitpanes>
     </v-main>
@@ -92,10 +76,7 @@
 import Sankey from "./sankey/index_sg";
 import Toolbar from "./general/toolbar";
 import Settings from "./general/settings";
-<<<<<<< HEAD
-=======
 import GradientView from "./gradientView/index_gv";
->>>>>>> d6f78053
 
 export default {
 	name: "EnsembleSuperGraph",
@@ -111,10 +92,7 @@
 		ParameterProjection,
 		CallsiteCorrespondence,
 		Settings,
-<<<<<<< HEAD
-=======
 		GradientView,
->>>>>>> d6f78053
 	},
 
 	// Not used currently. 
@@ -200,12 +178,8 @@
 				this.$refs.CallsiteCorrespondence,
 				this.$refs.ParameterProjection,
 				this.$refs.ModuleHierarchy,
-<<<<<<< HEAD
-				this.$refs.Settings
-=======
 				this.$refs.Settings,
 				this.$refs.GradientView,
->>>>>>> d6f78053
 			];
 		},
 
