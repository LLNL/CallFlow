--- conflicted
+++ resolved
@@ -31,7 +31,6 @@
     </v-navigation-drawer>
 
     <v-main class="pt-0">
-<<<<<<< HEAD
 		<splitpanes class="default-theme">
 			<pane>
 				<NodeLink ref="CCT1" />
@@ -40,14 +39,6 @@
 			<!-- <pane :v-if="!isComparisonMode">
 				<NodeLink ref="CCT2"  />
 			</pane> -->
-=======
-        <splitpanes id="cct-dashboard">
-          <!-- Left column-->
-		<splitpanes horizontal :splitpanes-size="isComparisonMode ? 50 : 100">
-			<NodeLink ref="CCT1" />
-			<!-- <NodeLink ref="CCT2" /> -->
-		</splitpanes>
->>>>>>> d6f78053
         </splitpanes>
     </v-main>
   </div>
@@ -95,11 +86,7 @@
 			selectedMetric: "getSelectedMetric",
 			metricTimeMap: "getMetricTimeMap",
 			runtimeColorMap: "getRuntimeColorMap",
-<<<<<<< HEAD
-			colorPoint: "getSelectedColorPoint",
-=======
 			colorPoint: "getColorPoint",
->>>>>>> d6f78053
 			isComparisonMode: "getComparisonMode",
 			selectedCompareRun: "getSelectedCompareRun",
 			selectedMode: "getSelectedMode",
@@ -190,12 +177,6 @@
 				this.$refs.CCT2.init(this.selectedCompareRun);
 			}
 			this.$refs.Settings.init();
-<<<<<<< HEAD
-			// for (let i = 0; i < componentList.length; i++) {
-			// 	componentList[i].init();
-			// }
-=======
->>>>>>> d6f78053
 		},
 
 		clearComponents(componentList) {
