/** 
 * Copyright 2017-2021 Lawrence Livermore National Security, LLC and other
 * CallFlow Project Developers. See the top-level LICENSE file for details.
 * 
 * SPDX-License-Identifier: MIT
 */

<template>
	<g :id="id"></g>
</template>

<script>
import * as d3 from "d3";
import { mapGetters } from "vuex";

import Color from "lib/color/";

export default {
	name: "MeanDiff",
	components: {},

	data: () => ({
		strokeWidth: 7,
		id: "mean-diff-gradients",
		meanDiff: {},
		animationDuration: 1000,
<<<<<<< HEAD
=======
		renderZeroLine: {},
		rank_min: 0,
		rank_max: 0,
		mean_min: 0,
		mean_max: 0,
		mean_diff_min: 0,
		mean_diff_max: 0
>>>>>>> d6f78053
	}),

	computed: {
		...mapGetters({
			selectedMetric: "getSelectedMetric",
			data: "getCompareData",
			distributionColorMap: "getDistributionColorMap",
			selectedColorPoint: "getColorPoint",
		})
	},

	watch: {
		data: function() {
			this.process();
			this.visualize();
		}
	},

	methods: {
		init(nodes, containerG) {
			this.nodes = nodes;
			this.containerG = containerG;
			this.$store.dispatch("fetchCompare");
		},

		process() {
			for (let i = 0; i < this.data.length; i += 1) {
				this.rank_min = Math.min(this.rank_min, this.data[i]["hist"]["y_min"]);
				this.rank_max = Math.max(this.rank_max, this.data[i]["hist"]["y_max"]);
				this.mean_min = Math.min(this.mean_min, this.data[i]["hist"]["x_min"]);
				this.mean_max = Math.max(this.mean_max, this.data[i]["hist"]["x_max"]);
				this.mean_diff_min = Math.min(this.mean_diff_min, this.data[i]["mean_diff"]);
				this.mean_diff_max = Math.max(this.mean_diff_max, this.data[i]["mean_diff"]);
				this.meanDiff[this.data[i]["name"]] = this.data[i]["mean_diff"];
			}

			this.$store.diffColor = new Color("MeanDiff", 
				this.mean_diff_min, 
				this.mean_diff_max, 
				this.distributionColorMap, 
				this.selectedColorPoint);		
		},

		visualize() {
			let rectangles = this.containerG.selectAll("rect")
				.data(this.nodes);

			// Transition
			rectangles
				.transition()
				.duration(this.animationDuration)
				.attrs({
					"opacity": 1,
					"height": d => d.height,
					"stroke-width": 3,
				})
				.style("fill", (d, i) => {
					return d3.rgb(this.$store.diffColor.getColorByValue((this.meanDiff[d.id])));
				});

			let texts = this.containerG.selectAll(".callsite-text")
				.data(this.nodes);
			
			texts
				.transition()
				.duration(this.animationDuration)
				.style("fill", d => {
					let hex = this.$store.diffColor.getColorByValue(this.meanDiff[d.id]);
					return this.$store.diffColor.setContrast(hex);
				});

		},

		clear() {
		},
	}
};

</script><|MERGE_RESOLUTION|>--- conflicted
+++ resolved
@@ -24,8 +24,6 @@
 		id: "mean-diff-gradients",
 		meanDiff: {},
 		animationDuration: 1000,
-<<<<<<< HEAD
-=======
 		renderZeroLine: {},
 		rank_min: 0,
 		rank_max: 0,
@@ -33,7 +31,6 @@
 		mean_max: 0,
 		mean_diff_min: 0,
 		mean_diff_max: 0
->>>>>>> d6f78053
 	}),
 
 	computed: {
