<template>
	<v-row no-gutters>
		<v-col cols="4">
			<v-select
				class="pt-8 pl-2"
				dark
				:label="targetLabel"
				:items="datasets"
				v-model="targetRun"
				:menu-props="{maxHeight: '400'}"
				@input="updateTargetRun"
			>
				<template slot="selection" slot-scope="{item}">
					{{ datasets.indexOf(item) + 1 }}. {{ item }}
				</template>
				<template slot="item" slot-scope="{item}">
					{{ datasets.indexOf(item) + 1 }}. {{ item }} -
					{{ formatRuntimeWithoutUnits(metricTimeMap[item]) }}
				</template>
			</v-select>
		</v-col>

		<v-col cols="4">
			<v-select
				:disabled="!(selectedMode === 'ESG')"
				class="pt-8 pl-2"
				dark
				:label="compareLabel"
				:items="datasetsWNoRun"
				v-model="compareRun"
				:menu-props="{maxHeight: '400'}"
				@input="updateCompareRun"
				:disabled={isComparisonMode}
			>
				<template slot="selection" slot-scope="{item}">
					{{ datasets.indexOf(item) + 1 }}. {{ item }} -
					{{ formatRuntimeWithoutUnits(metricTimeMap[item]) }}
				</template>
				<template slot="item" slot-scope="{item}">
					{{ datasets.indexOf(item) + 1 }}. {{ item }} -
					{{ formatRuntimeWithoutUnits(metricTimeMap[item]) }}
				</template>
			</v-select>
		</v-col>
	</v-row>
</template>

<script>
import * as d3 from "d3";
import { mapGetters } from "vuex";

export default {
	data: () => ({
		name: "RunSelection",
		datasets: [],
<<<<<<< HEAD
=======
		datasetsWNoRun: [],
>>>>>>> d6f78053
		targetLabel: "",
		compareLabel: "",
	}),

	mounted() {
		this.datasets = Object.keys(this.metricTimeMap);
<<<<<<< HEAD
		this.datasetsWNoRun = this.datasets.push(NaN);
=======
		this.datasetsWNoRun = [ ...this.datasets, NaN];
>>>>>>> d6f78053
		this.targetLabel = "Select Target run (Sorted by " + this.selectedMetric + ")";
		this.compareLabel = "Select Compare run (Sorted by " + this.selectedMetric + ")";
	},

	computed: {
		...mapGetters({
			runs: "getRuns",
			metricTimeMap: "getMetricTimeMap",
			targetRun: "getSelectedTargetRun",
			compareRun: "getSelectedCompareRun",
			selectedMetric: "getSelectedMetric",
			selectedMode: "getSelectedMode",
			isComparisonMode: "getComparisonMode",
		})
	},

	methods: {
		formatRuntimeWithoutUnits(val) {
			if (val == undefined) {
				return "";
			}
			let format = d3.format(".2");
			let ret = format(val);
			return ret;
		},

		updateTargetRun(data) {
			this.$store.commit("setSelectedTargetRun", data);
			this.$store.dispatch("reset");
		},

		updateCompareRun(data) {
			if (data.length == 0) {
				console.log("Disable comparison");
				this.$store.commit("setComparisonMode", false);
				this.$store.commit("setSelectedCompareRun", "");
				this.$store.dispatch("reset");
			}
			else {
<<<<<<< HEAD
				console.log("Enable comparison");
				this.$store.commit("setComparisonMode", true);
				this.$store.commit("setSelectedCompareRun", data);
				this.$store.dispatch("reset");
=======
				// TODO: Move this to the store.js
				// TODO: reduce the number of dependents on commit operation. 
				console.log("Enable comparison");
				this.$store.commit("setComparisonMode", true);
				this.$store.commit("setSelectedCompareRun", data);
				this.$store.dispatch("updateNodeEncoding");
>>>>>>> d6f78053
			}
		},
	},
};
</script><|MERGE_RESOLUTION|>--- conflicted
+++ resolved
@@ -53,21 +53,14 @@
 	data: () => ({
 		name: "RunSelection",
 		datasets: [],
-<<<<<<< HEAD
-=======
 		datasetsWNoRun: [],
->>>>>>> d6f78053
 		targetLabel: "",
 		compareLabel: "",
 	}),
 
 	mounted() {
 		this.datasets = Object.keys(this.metricTimeMap);
-<<<<<<< HEAD
-		this.datasetsWNoRun = this.datasets.push(NaN);
-=======
 		this.datasetsWNoRun = [ ...this.datasets, NaN];
->>>>>>> d6f78053
 		this.targetLabel = "Select Target run (Sorted by " + this.selectedMetric + ")";
 		this.compareLabel = "Select Compare run (Sorted by " + this.selectedMetric + ")";
 	},
@@ -107,19 +100,12 @@
 				this.$store.dispatch("reset");
 			}
 			else {
-<<<<<<< HEAD
-				console.log("Enable comparison");
-				this.$store.commit("setComparisonMode", true);
-				this.$store.commit("setSelectedCompareRun", data);
-				this.$store.dispatch("reset");
-=======
 				// TODO: Move this to the store.js
 				// TODO: reduce the number of dependents on commit operation. 
 				console.log("Enable comparison");
 				this.$store.commit("setComparisonMode", true);
 				this.$store.commit("setSelectedCompareRun", data);
 				this.$store.dispatch("updateNodeEncoding");
->>>>>>> d6f78053
 			}
 		},
 	},
