/** 
 * Copyright 2017-2021 Lawrence Livermore National Security, LLC and other
 * CallFlow Project Developers. See the top-level LICENSE file for details.
 * 
 * SPDX-License-Identifier: MIT
 */
<template>
  <v-layout row wrap :id="id">
    <InfoChip ref="InfoChip" :title="title" :summary="infoSummary" />

	<v-layout row wrap class="pl-8 pb-3">
      <v-btn
        class="reveal-button"
        small
        tile
        outlined
		:class="isEntryFunctionSelected"
        @click="revealCallsite"
      >
        Reveal
      </v-btn>
      <v-btn
        class="reveal-button"
        small
        tile
        outlined
        :class="isEntryFunctionSelected"
        @click="showEntryFunctions"
      >
        Split caller
      </v-btn>
      <v-btn
        class="reveal-button"
        small
        tile
        outlined
        :class="isCalleeSelected"
        @click="showExitFunctions"
      >
        Split callee
      </v-btn>
    </v-layout>

	<v-row class="ml-4">
		<v-col>
		<p class="subtitle-2">
			Matched {{ numberOfIntersectionCallsites }} callsites.
		</p>
		</v-col>
		<v-col>
		<p class="subtitle-2">
			Unmatched {{ numberOfDifferenceCallsites }}
			callsites.
		</p>
		</v-col>
	</v-row>v

    <v-container
	:v-if="numberOfDifferenceCallsites > 0"
      class="ml-4 cc-node"
      v-for="callsite in differenceCallsites"
      :key="getID(callsite.nid)"
    >
      <v-row>
        <v-col cols="12">
          <v-tooltip bottom>
            <template v-slot:activator="{on}">
              <v-row class="pl-2 subtitle-2 font-weight-black" v-on="on">
                {{ formatName(callsite.name) }}
              </v-row>
            </template>
            <span>{{ callsite.name }}</span>
          </v-tooltip>
        </v-col>
      </v-row>

		<v-row wrap class="pa-2">
			<Statistics 
				:bData="intersectionCallsites[callsite.name]['bStats']" />
		</v-row>
		<v-row class="pa-2">
			<BoxPlot :ref="callsite.id" 
				:bData="intersectionCallsites[callsite.name]['bBoxplot']" 
				showTarget="false" />
		</v-row>   
    </v-container>

    <v-container
      class="ml-4 cc-node"
      v-for="callsite in intersectionCallsites"
      :key="getID(callsite.name)"
    >
      <v-row>
        <v-col cols="1">
          <v-card class="ma-2 ml-4" tile outlined>
            <v-tooltip bottom>
              <template v-slot:activator="{on}">
                <v-row
				class="pl-2"
                  :id="callsite.name"
                  text-xs-center
                  v-on="on"
                  :class="selectClassName[callsite.name]"
                >
                  {{ formatNumberOfHops(cpath[callsite.name]) }}
                </v-row>
              </template>
              <span>
                Callsite path:{{ formatPath(cpath[callsite.name][0]) }}
              </span>
            </v-tooltip>
          </v-card>
        </v-col>

        <v-col cols="11">
          <v-tooltip bottom>
            <template v-slot:activator="{on}">
              <v-row class="mt-0 ml-2 pl-2 subtitle-2 font-weight-black" v-on="on">
                {{ formatName(callsite.name) }}
              </v-row>
            </template>
            <span>{{ callsite.name }}</span>
          </v-tooltip>
        </v-col>
      </v-row>

		<Statistics ref="cc-Statistics"
			:tData="intersectionCallsites[callsite.name]['tStats']" 
			:bData="intersectionCallsites[callsite.name]['bStats']" />
		<BoxPlot 
			:bData="intersectionCallsites[callsite.name]['bBoxplot']" 
			:tData="intersectionCallsites[callsite.name]['tBoxplot']" 
			showTarget="false" />
    </v-container>
  </v-layout>
</template>

<script>
// Library imports
import * as d3 from "d3";
import { mapGetters } from "vuex";

// Local library imports
import * as utils from "lib/utils";
import EventHandler from "lib/routing/EventHandler";

import InfoChip from "../general/infoChip";

// Local component imports
import BoxPlot from "./boxplot";
import Statistics from "../boxplot/statistics";

export default {
	name: "CallsiteCorrespondence",
	components: {
		BoxPlot,
		InfoChip,
		Statistics
	},
	data: () => ({
<<<<<<< HEAD
		id: "ci-overview",
=======
		id: "cc-overview",
>>>>>>> d6f78053
		title: "Call Site Correspondence",
		infoSummary: "Call site Correspondence view provides an insight into the runtime distribution among its MPI ranks. Boxplots are calculated to represent the range of the distribution and outliers (dots) correspond to the ranks which are beyond the 1.5*IQR. Additionally, several statistical measures are also provided. The (green) boxplots and dots belong to the target run's statistics. Both matched (callsites in both target and ensemble) and unmatched (callsites not in target but in ensemble) are shown in separate lists",
		callsites: [],
		numberOfIntersectionCallsites: 0,
		numberOfDifferenceCallsites: 0,
		padding: {top: 0, right: 10, bottom: 0, left: 10},
		boxplotHeight: 340,
		boxplotWidth: 0,
<<<<<<< HEAD
		iqrFactor: 0.15,
		outlierRadius: 4,
		targetOutlierList: {},
		outlierList: {},
=======
>>>>>>> d6f78053
		revealCallsites: [],
		differenceCallsites: {},
		intersectionCallsites: {},
		isModuleSelected: false,
		isCallsiteSelected: false,
		isEntryFunctionSelected: "unselect-callsite",
		isCalleeSelected: "unselect-callsite",
<<<<<<< HEAD
		showSplitButton: "false",
		selectedOutlierRanks: {},
		selectedOutlierDatasets: {},
		showKNCCallsite: {},
		showuKNCCallsite: {},
=======
		showSplitButton: "true",
		showKNCCallsite: {},
>>>>>>> d6f78053
		tStats: {},
		bStats: {},
		tBoxplot: {},
		bBoxplot: {},
		cpath: {},
		selectClassName: {},
	}),

	computed: {
		...mapGetters({
			selectedTargetRun: "getSelectedTargetRun",
			selectedNode: "getSelectedNode",
			selectedMetric: "getSelectedMetric",
			data: "getEnsembleBoxplots",
			summary: "getSummary",
			generalColors: "getGeneralColors",
<<<<<<< HEAD
=======
			runtimeSortBy: "getRuntimeSortBy",
			iqrFactor: "getIQRFactor",	
>>>>>>> d6f78053
		})
	},

	watch: {
		data: function () {
			this.visualize();
		},
	},

	mounted() {
		let self = this;

		EventHandler.$on("highlight-dataset", (data) => {
			let dataset = data["dataset"];
			if (self.showTarget) {
				self.highlightCallsitesByDataset(dataset);
			}
		});

		EventHandler.$on("highlight-datasets", (datasets) => {
			console.log("[Interaction] Highlighting the datasets :", datasets);
			self.highlight(datasets);
		});


		EventHandler.$on("callsite-correspondence-sort", (val) => {
			self.clear();
			self.visualize();
		});

		EventHandler.$on("reset-ensemble-boxplots", () =>  {
			self.clear();
			self.init();
			self.visualize();
		});
	},

	methods: {
		init() {
			const summary = this.summary[this.selectedTargetRun];
			let callsites = [];
			if (this.selectedNode["type"] == "module") {
				const module_name = this.selectedNode["name"];
				const module_idx = summary["invmodules"][module_name];
				callsites = summary["m2c"][module_idx].map((cs) => summary["callsites"][cs]);
			}
			else if (this.selectedNode["type"] == "callsite") {
				callsites = [this.selectedNode["name"]];
			}

			this.$store.dispatch("fetchEnsembleBoxplots", {
				dataset: this.selectedTargetRun,
				metric: this.selectedMetric,
				callsites: callsites,
				ntype: "callsite",
				iqr: this.iqrFactor,
			});

			this.width = document.getElementById(this.id).clientWidth;
			this.boxplotWidth = this.width - this.padding.left - this.padding.right;
			this.height = 0.5 * this.$store.viewHeight;
			document.getElementById(this.id).style.maxHeight = this.height + "px";
		},

		visualize() {
			this.tCallsites = this.sortByAttribute(this.data, this.selectedMetric, this.runtimeSortBy, "tgt");
			this.bCallsites = this.sortByAttribute(this.data, this.selectedMetric, this.runtimeSortBy, "bkg");
			
			this.knc = this.KNC(this.tCallsites, this.bCallsites);
			this.numberOfIntersectionCallsites = this.knc["intersection"].length;
			this.numberOfDifferenceCallsites = this.knc["difference"].length;

			this.ensembleColor = d3
				.rgb(this.generalColors.ensemble)
				.darker(1);
			this.targetColor = d3
				.rgb(this.generalColors.target)
				.darker(1);

			this.boxplotByMetric();
			// this.borderColorByMetric()
		},

		/**
		 * Sort the callsite ordering based on the attribute.
		 *
		 * @param {Array} callsites - Callsites as a list.
		 * @param {Stirng} metric - Metric (e.g., time or time (inc))
		 * @param {String} attribute - Attribute to sort by.
		 */
		sortByAttribute(callsites, metric, attribute, boxplot_type) {
			let items = Object.keys(callsites).map(function (key) {
				return [key, callsites[key][boxplot_type]];
			});

			items = items.sort( (first, second) => {
				return second[1][metric][attribute] - first[1][metric][attribute];
			});

			callsites = items.reduce(function (map, obj) {
				map[obj[0]] = obj[1][metric];
				return map;
			}, {});

			return callsites;
		},

		boxplotByMetric() {
			for (let callsite_name of this.knc["intersection"]) {
				let tCallsite = this.tCallsites[callsite_name];
				let bCallsite = this.bCallsites[callsite_name];

				this.intersectionCallsites[callsite_name] = {
					"nid": tCallsite.nid,
					"name": tCallsite.name,
					"tStats": this.getStatistics(tCallsite),
					"bStats": this.getStatistics(bCallsite),
					"tBoxplot": this.getBoxplot(tCallsite),
					"bBoxplot": this.getBoxplot(bCallsite)
				};

				this.cpath[callsite_name] = tCallsite["cpath"];

				this.selectClassName[callsite_name] = "unselect-callsite";
			}

			for (let callsite_name of this.knc["difference"]) {
				let bCallsite = this.bCallsites[callsite_name];

				this.differenceCallsites[callsite_name] = {
					"nid": bCallsite.nid,
					"bStats": this.getStatistics(bCallsite),
					"bBoxplot": this.getBoxplot(bCallsite)
				};

				this.cpath[callsite_name] =  bCallsite["cpath"];

				this.selectClassName[callsite_name] = "unselect-callsite";
			}

		},

		getStatistics(callsite) {
			return { 
				"min": utils.formatRuntimeWithoutUnits(callsite["min"]),
				"max": utils.formatRuntimeWithoutUnits(callsite["max"]),
				"mean": utils.formatRuntimeWithoutUnits(callsite["mean"]),
				"var": utils.formatRuntimeWithoutUnits(callsite["var"]),
				"imb": utils.formatRuntimeWithoutUnits(callsite["imb"]),
				"kurt": utils.formatRuntimeWithoutUnits(callsite["kurt"]),
				"skew": utils.formatRuntimeWithoutUnits(callsite["skew"]),
			};
		},

		getBoxplot(callsite) {
			return {
				"q": callsite["q"],
				"outliers": callsite["outliers"], 
				"nid": callsite["nid"]
			};
		},

		borderColorByMetric() {
			for (let callsite in this.intersectionCallsites) {
				let callsite_data = this.intersectionCallsites[callsite];
				let data = callsite_data[this.selectedMetric]["mean"];
				let id = "callsite-information-" + callsite_data.id;
				document.getElementById(
					id,
				).style.borderColor = this.$store.color.getColorByValue(data);
			}
		},

		// create unique ID for each callsite.
		getID(callsiteID) {
<<<<<<< HEAD
			return "callsite-correspondence-" + callsiteID;
=======
			return "cc-node-" + callsiteID;
>>>>>>> d6f78053
		},

		// // Code to select the callsite by the component-level button
		// changeSelectedClassName() {
		// 	event.stopPropagation();
		// 	let callsite = event.currentTarget.id;
		// 	// If it was already selected
		// 	if (this.selectClassName[callsite] == "select-callsite") {
		// 		this.revealCallsites.splice(this.revealCallsites.indexOf(callsite), 1);
		// 		event.target.className = "flex text-xs-center unselect-callsite";
		// 		this.selectClassName[callsite] = "unselect-callsite";
		// 	} else {
		// 		this.selectClassName[callsite] = "select-callsite";
		// 		event.target.className = "flex text-xs-center select-callsite";
		// 		this.revealCallsites.push(callsite);
		// 	}

		// 	if (this.revealCallsites.length == 0) {
		// 		this.switchIsSelectedCallsite(false);
		// 	} else {
		// 		this.switchIsSelectedCallsite(true);
		// 	}
		// 	console.debug("Selected callsites: ", this.revealCallsites);
		// },

		// switchIsSelectedCallsite(val) {
		// 	this.isCallsiteSelected = val;
		// },

		// switchIsSelectedModule(val) {
		// 	this.isModuleSelected = val;
		// },

		// selectedClassName(callsite) {
		// 	return this.selectClassName[callsite];
		// },

		// Formatting for the html view
		formatModule(module) {
			const moduleName = module["name"];
			if (moduleName.length < 10) {
				return moduleName;
			}
			return this.trunc(moduleName, 10);
		},

		formatName(name) {
			if (name.length < 25) {
				return name;
			}
			let ret = utils.truncNames(name, 25);
			return ret;
		},

		formatNumberOfHops(path) {
			return path[0].length;
		},

		formatRuntime(val) {
			let format = d3.format(".2");
			let ret = format(val) + " \u03BCs";
			return ret;
		},

		formatPath(val) {
			const cMap = this.summary[this.selectedTargetRun]["callsites"];
			let ret = [];
			for (let c of val) {	
				ret.push(cMap[c]);
			}
			return ret;
		},

		// Find the known node correspondence.
		KNC(tCallsites, bCallsites) {
			let bSet = new Set(Object.keys(bCallsites));
			let tSet = new Set(Object.keys(tCallsites));
			let difference = new Set(
				[...bSet].filter((x) => !tSet.has(x)),
			);

			let intersection = new Set(
				[...bSet].filter((x) => tSet.has(x)),
			);

			return {
				difference: Array.from(difference),
				intersection: Array.from(intersection),
			};
		},

		// Show/hide the boxplots
		showAllCallsites(callsites) {
			for (let i = 0; i < callsites.length; i++) {
				callsites[i].reveal = true;
			}
		},

		hideAllCallsites(callsites) {
			for (let callsite in callsites) {
				callsites[callsite].reveal = false;
			}
			return callsites;
		},

		// Reveal the boxplots on request.
		showIntersectionBoxPlot(callsite) {
			event.stopPropagation();
			let callsite_name = event.currentTarget.id;
			console.log("Toggling", callsite_name);
			this.intersectionCallsites[callsite_name].reveal = true;
			EventHandler.$emit(
				"show-boxplot",
				this.intersectionCallsites[callsite_name],
			);
		},

		closeIntersectionBoxPlot(callsite) {
			event.stopPropagation();
			let callsite_name = event.currentTarget.id;
			EventHandler.$emit(
				"hide-boxplot",
				this.intersectionCallsites[callsite_name],
			);
		},

		clear() {
			d3.selectAll(".cc-node").remove();
			EventHandler.$emit("clear-boxplot");
		},

		dataset(idx) {
			return this.labels[idx];
		},

		revealCallsite(event) {
			event.stopPropagation();
			let callsite = event.currentTarget.id;
			this.$socket.emit("reveal_callsite", {
				mode: this.$store.selectedMode,
				reveal_callsites: this.revealCallsites,
				datasets: this.$store.selectedDatasets,
			});

			EventHandler.$emit("reveal-callsite");
		},

		showEntryFunctions(event) {
			event.stopPropagation();
			if (this.isEntryFunctionSelected == "unselect-callsite") {
				this.isEntryFunctionSelected = "select-callsite";
				this.isCalleeSelected = "unselect-callsite";
			} else {
				this.isEntryFunctionSelected = "unselect-callsite";
			}
			this.showSplitButton = "true";
		},

		showExitFunctions(event) {
			event.stopPropagation();
			if (this.isCalleeSelected == "unselect-callsite") {
				this.isCalleeSelected = "select-callsite";
				this.isEntryFunctionSelected = "unselect-callsite";
			} else {
				this.isCalleeSelected = "unselect-callsite";
			}
			this.showSplitButton = "true";
		},

		trunc(str, n) {
			str = str.replace(/<unknown procedure>/g, "proc ");
			return str.length > n ? str.substr(0, n - 1) + "..." : str;
		},

		selectModule(thismodule) {
			let module_callsites = this.$store.moduleCallsiteMap["ensemble"][
				thismodule
			];
			this.differenceCallsites = {};
			this.knc["difference"].forEach((callsite) => {
				if (module_callsites.indexOf(callsite) > -1) {
					this.differenceCallsites[callsite] = this.$store.data_cs["ensemble"][
						callsite
					];
				}
			});
			this.numberOfDifferenceCallsites = Object.keys(
				this.differenceCallsites,
			).length;

			this.intersectionCallsites = {};
			this.knc["intersection"].forEach((callsite) => {
				if (module_callsites.indexOf(callsite) > -1) {
					this.intersectionCallsites[callsite] = this.$store.data_cs[
						"ensemble"
					][callsite];
				}
			});
			this.numberOfIntersectionCallsites = Object.keys(
				this.intersectionCallsites,
			).length;
		},

		selectCallsitesByModule(thismodule) {
			this.selectedModule = thismodule;
			this.selectedCallsite = "";

			let all_callsites = Object.keys(
				this.$store.data_cs[this.$store.selectedTargetDataset],
			);
			let ensemble_callsites = this.$store.data_cs["ensemble"];

			for (let callsite in all_callsites) {
				if (ensemble_callsites.hasOwnProperty(callsite)) {
					document.getElementById(
						ensemble_callsites[callsite].id,
					).style.opacity = 0.2;
					document.getElementById(
						ensemble_callsites[callsite].id,
					).style.borderStyle = "solid";
				}
			}

			let highlight_callsites = this.$store.moduleCallsiteMap[thismodule];
			for (let callsite in highlight_callsites) {
				if (ensemble_callsites.hasOwnProperty(callsite)) {
					document.getElementById(
						ensemble_callsites[callsite].id,
					).style.opacity = 1;
					document.getElementById(
						ensemble_callsites[callsite].id,
					).style.borderStyle = "dotted";
				}
			}
		},

		// Outlier interactions
		getSelectedOutlierDatasets(callsite) {
			return this.selectedOutlierDatasets[callsite];
		},

		getSelectedOutlierRanks(callsite) {
			return this.selectedOutlierRanks[callsite];
		},

		// Split interactions
		split() {
			if (this.isEntryFunctionSelected == "select-callsite") {
				this.$socket.emit("split_by_entry_callsites", {
					mode: this.$store.selectedMode,
					selectedModule: this.$store.selectedModule,
					datasets: this.$store.selectedDatasets,
				});
				EventHandler.$emit("reveal-callsite");
			} else if (this.isCalleeSelected == "select-callsite") {
				this.$socket.emit("split_by_callees", {
					mode: this.$store.selectedMode,
					selectedModule: this.$store.selectedModule,
					datasets: this.$store.selectedDatasets,
				});
				EventHandler.$emit("reveal-callsite");
			}
		},
	},
};
</script>

<style>
<<<<<<< HEAD
#ci-overview {
=======
#cc-overview {
>>>>>>> d6f78053
  overflow: auto;
}

.show-boxplot-btn {
  padding: 1;
}

.unselect-callsite {
  color: #009688 !important;
  background: white !important;
  cursor: pointer;
}

.select-callsite {
  color: white !important;
  background: #009688 !important;
  cursor: pointer;
}

.reveal-button {
  float: right;
  margin: 1px;
  /* color: #009688 !important; */
  font-size: 75%;
  padding: 2px;
}

.cc-node {
  padding: 10px;
  margin: 3px;
  border-width: 1px;
  border-style: solid;
  border-color: #d0cccc;
}

.box {
  font: 10px sans-serif;
}

.box line,
.box rect,
.box circle {
  stroke: #000;
  stroke-width: 1.5px;
}

.box .center {
  stroke-dasharray: 3, 3;
}

.box .outlier {
  fill: none;
  stroke: #000;
}

.component-info {
  color: #009688;
  padding: 8px;
}

.component-data {
  color: #009688;
  padding: 0px;
}
</style><|MERGE_RESOLUTION|>--- conflicted
+++ resolved
@@ -158,11 +158,7 @@
 		Statistics
 	},
 	data: () => ({
-<<<<<<< HEAD
-		id: "ci-overview",
-=======
 		id: "cc-overview",
->>>>>>> d6f78053
 		title: "Call Site Correspondence",
 		infoSummary: "Call site Correspondence view provides an insight into the runtime distribution among its MPI ranks. Boxplots are calculated to represent the range of the distribution and outliers (dots) correspond to the ranks which are beyond the 1.5*IQR. Additionally, several statistical measures are also provided. The (green) boxplots and dots belong to the target run's statistics. Both matched (callsites in both target and ensemble) and unmatched (callsites not in target but in ensemble) are shown in separate lists",
 		callsites: [],
@@ -171,13 +167,6 @@
 		padding: {top: 0, right: 10, bottom: 0, left: 10},
 		boxplotHeight: 340,
 		boxplotWidth: 0,
-<<<<<<< HEAD
-		iqrFactor: 0.15,
-		outlierRadius: 4,
-		targetOutlierList: {},
-		outlierList: {},
-=======
->>>>>>> d6f78053
 		revealCallsites: [],
 		differenceCallsites: {},
 		intersectionCallsites: {},
@@ -185,16 +174,8 @@
 		isCallsiteSelected: false,
 		isEntryFunctionSelected: "unselect-callsite",
 		isCalleeSelected: "unselect-callsite",
-<<<<<<< HEAD
-		showSplitButton: "false",
-		selectedOutlierRanks: {},
-		selectedOutlierDatasets: {},
-		showKNCCallsite: {},
-		showuKNCCallsite: {},
-=======
 		showSplitButton: "true",
 		showKNCCallsite: {},
->>>>>>> d6f78053
 		tStats: {},
 		bStats: {},
 		tBoxplot: {},
@@ -211,11 +192,8 @@
 			data: "getEnsembleBoxplots",
 			summary: "getSummary",
 			generalColors: "getGeneralColors",
-<<<<<<< HEAD
-=======
 			runtimeSortBy: "getRuntimeSortBy",
 			iqrFactor: "getIQRFactor",	
->>>>>>> d6f78053
 		})
 	},
 
@@ -391,11 +369,7 @@
 
 		// create unique ID for each callsite.
 		getID(callsiteID) {
-<<<<<<< HEAD
-			return "callsite-correspondence-" + callsiteID;
-=======
 			return "cc-node-" + callsiteID;
->>>>>>> d6f78053
 		},
 
 		// // Code to select the callsite by the component-level button
@@ -664,11 +638,7 @@
 </script>
 
 <style>
-<<<<<<< HEAD
-#ci-overview {
-=======
 #cc-overview {
->>>>>>> d6f78053
   overflow: auto;
 }
 
