--- conflicted
+++ resolved
@@ -73,12 +73,8 @@
 			showTarget: "getShowTarget",
 			generalColors: "getGeneralColors",
 			selectedProp: "getProp",
-<<<<<<< HEAD
-			selectedRunBinCount: "getRunBinCount"
-=======
 			selectedRunBinCount: "getRunBinCount",
 			targetColor: "getTargetColor"
->>>>>>> d6f78053
 		})
 	},
 
