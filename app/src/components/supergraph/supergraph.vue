--- conflicted
+++ resolved
@@ -100,20 +100,6 @@
 		this.selectedMetric = this.$store.selectedMetric;
 	},
 
-<<<<<<< HEAD
-	sockets: {
-		ensemble_supergraph(data) {
-			data = JSON.parse(data);
-			this._debug_data(data);
-			this.render(data);
-		},
-
-		single_supergraph(data) {
-			data = JSON.parse(data);
-			this._debug_data(data);
-			this.render(data);
-		},
-=======
 	methods: {
 		async fetchData() {
 			if (this.$store.selectedMode == "Single") {
@@ -149,7 +135,6 @@
 					console.debug("[Ensemble SuperGraph] Weight: ", weight);
 				}
 			}
->>>>>>> 9ecfc71e
 
 			this.render();
 		},
@@ -202,19 +187,7 @@
 			this.sankeyWidth = 0.7 * this.$store.viewWidth;
 			this.sankeyHeight = 0.9 * this.$store.viewHeight - this.margin.top - this.margin.bottom;
 
-<<<<<<< HEAD
-			this.data = data;
-
-			this.data = this._add_node_map(this.data);
-			this.data.graph = this._construct_super_graph(this.data);
-
-			// check cycle.
-			let detectcycle = detectDirectedCycle(this.data.graph);
-
-			this._init_sankey();
-=======
 			this.initSankey(this.data);
->>>>>>> 9ecfc71e
 
 			let postProcess = this._add_intermediate(this.data.nodes, this.data.links);
 			this.data.nodes = postProcess["nodes"];
