--- conflicted
+++ resolved
@@ -43,37 +43,6 @@
     <v-container class="callsite-information-node" v-for="callsite in callsites" :id="getID(callsite.id)">
         <v-layout row wrap>
             <v-flex md1>
-<<<<<<< HEAD
-                <template>
-                    <v-card width="25px" class="mx-auto" tile outlined>
-                        <v-tooltip bottom>
-                            <template v-slot:activator="{ on }">
-                                <v-flex text-xs-center
-                                :id="callsite.name"  
-                                v-on="on" 
-                                :class="selectClassName[callsite.name]"
-                                    @click="changeSelectedClassName">
-                                    {{formatNumberOfHops(callsite.component_level)}}
-                                </v-flex>
-                            </template>
-                            <span>
-                                Callsite depth:{{callsite.component_level}}
-                            </span> 
-                        </v-tooltip>
-                    </v-card>
-                </template>
-            </v-flex>
-
-            <v-flex md11>
-                <template>
-                    <v-tooltip bottom>
-                        <template v-slot:activator="{ on }">
-                            <v-flex class="pl-2 subtitle-2 font-weight-black" v-on="on">
-                                {{formatName(callsite.name)}}
-                            </v-flex>
-                        </template>
-                        <span>{{callsite.name}}</span>
-=======
                 <v-card width="25px" class="mx-auto" tile outlined>
                     <v-tooltip bottom>
                         <template v-slot:activator="{ on }">
@@ -88,36 +57,9 @@
                         <span>
                             Callsite depth:{{formatNumberOfHops(callsite.component_level)}}
                         </span> 
->>>>>>> 52acf4f3
                     </v-tooltip>
                 </v-card>
             </v-flex>
-<<<<<<< HEAD
-        </v-layout>
-
-        <template>
-            <v-layout row wrap>
-                <div class="subtitle-2">
-                   Module: {{formatModule(callsite.module)}}
-                </div>
-            </v-layout>
-            <v-layout row wrap>
-                <div class="subtitle-2">
-                    Inc. runtime : {{targetMeans[callsite.name]}}
-                </div>
-                <v-spacer></v-spacer>
-            </v-layout>
-            <v-layout row wrap>
-                <div class="subtitle-2">
-                    Exc. runtime : {{targetMeans[callsite.name]}}
-                </div>
-            </v-layout>
-        </template>
-
-        <template>
-            <BoxPlot :ref="callsite.id" :callsite="callsite" />
-        </template>
-=======
 
             <v-flex md11>
                 <v-tooltip bottom>
@@ -154,7 +96,6 @@
         </v-layout>
 
         <BoxPlot :ref="callsite.id" :callsite="callsite" />
->>>>>>> 52acf4f3
         
     </v-container>
 </v-layout>