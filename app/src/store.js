--- conflicted
+++ resolved
@@ -95,9 +95,6 @@
 		hierarchy: {},
 		prop: "rank",
 
-<<<<<<< HEAD
-		selectedCompareRun: "",
-=======
 		// Compare mode
 		comparisonMode: false,
 		selectedCompareRun: "",
@@ -107,7 +104,6 @@
 		IQRFactor: 1.5,
 
 		gradients: {}
->>>>>>> d6f78053
 	},
 
 	mutations: {
@@ -220,8 +216,6 @@
 		setSelectedCompareRun(state, payload) {
 			console.log("Setting comparison run to :", payload);
 			state.selectedCompareRun = payload;
-<<<<<<< HEAD
-=======
 		},
 		
 		setCompareData(state, payload) {
@@ -246,7 +240,6 @@
 
 		setDistributionColorMap(state, payload) {
 			state.distributionColorMap = payload;
->>>>>>> d6f78053
 		}
 	},
 	
@@ -351,16 +344,6 @@
 			commit("setHierarchy", hierarchy);
 		},
 
-<<<<<<< HEAD
-		async fetchComparison({ commit, state }, payload) {
-			const comp = await APIService.POSTRequest("compare", {
-				targetDataset: state.selectedTargetRun,
-				compareDataset: state.selectedCompareRun,
-				selectedMetric: state.selectedMetric,
-			});
-			console.log("[Data] ESG Comparison: ", comp);
-			commit("setDSG", comp);
-=======
 		async fetchCompare({ commit, state }, payload) {
 			const comp = await APIService.POSTRequest("compare", {
 				targetRun: state.selectedTargetRun,
@@ -369,7 +352,6 @@
 			});
 			console.log("[Data] ESG Comparison: ", comp);
 			commit("setCompareData", comp);
->>>>>>> d6f78053
 		},
 
 		updateSelectedMetric({ state, dispatch }, payload) {
@@ -411,11 +393,6 @@
 			}
 		},
 
-<<<<<<< HEAD
-		updateCompareRun({ state, dispatch}, payload) {
-			state.commit("setCompareRun", payload);
-			state.commit("setIsComparisonMode", payload);
-=======
 		updateCompareRun({ commit }, payload) {
 			commit("setCompareRun", payload);
 			commit("setComparisonMode", payload);
@@ -441,7 +418,6 @@
 			console.log("[Interaction] Updating Target color: ", payload);
 			commit("setTargetColor", payload);
 			dispatch("reset");
->>>>>>> d6f78053
 		},
 
 		reset({state}) {
@@ -508,11 +484,8 @@
 		getIQRFactor: state => state.IQRFactor,
 		getHierarchy: state => state.hierarchy,
 		getProp: state => state.prop,
-<<<<<<< HEAD
-=======
 		
 		getCompareData: state => state.compareData,
 		getGradients: state => state.gradients,
->>>>>>> d6f78053
 	}
 });