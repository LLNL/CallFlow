--- conflicted
+++ resolved
@@ -6,7 +6,7 @@
 /* eslint-disable no-param-reassign */
 export default function preprocess(graph, refresh) {
     console.log(graph)
-<<<<<<< HEAD
+    
     if (refresh == true) {
     	graph = cleanGraph(graph);
         graph = c_a(graph);
@@ -17,19 +17,6 @@
     }
     graph = calculateFlow(graph);
     return graph;
-=======
-    // if (refresh == true) {
-	//     graph = cleanGraph(graph);
-    //     graph = c_a(graph);
-    //     graph = addLinkNodeIDs_(graph);
-    // } else {
-    //     graph = c_a(graph);
-    //     graph = addLinkNodeIDs(graph);
-    // }
-
-    // graph = calculateFlow(graph);
-    // return graph;
->>>>>>> 3b8de415
 }
 
 function cleanGraph(graph) {
@@ -163,11 +150,6 @@
 	    const nodeLabel = node.name[0];
 
         links.forEach((link) => {
-<<<<<<< HEAD
-	    console.log(link)
-=======
-            console.log(link)
->>>>>>> 3b8de415
 	        const linkLabel = nodes[link.sourceID].name;
 	        if (linkLabel == nodeLabel) {
 		        if (outGoing[linkLabel] == undefined) {
