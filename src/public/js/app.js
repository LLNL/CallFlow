 /*******************************************************************************
 * Copyright (c) 2017, Lawrence Livermore National Security, LLC.
 * Produced at the Lawrence Livermore National Laboratory.
 *
 * Written by Huu Tan Nguyen <htpnguyen@ucdavis.edu>.
 *
 * LLNL-CODE-740862. All rights reserved.
 *
 * This file is part of CallFlow. For details, see:
 * https://github.com/LLNL/CallFlow
 * Please also read the LICENSE file for the MIT License notice.
 ******************************************************************************/

import Layout from './goldenLayout'
import View from './view'
import ControlUI from './components/controlUI'
import Vis from './components/vis'
import SpinnerWrapper from './components/spinnerWrapper'

let layout = new Layout()

function start(){
    let controlUI =  new ControlUI();
    //    let functionListUI = new FunctionListUI();
    let vis = new Vis()
    vis.init()
}

export {
    start
}

var debug = true;
var rectWidth = 20;
var rectHeight = 20;
var visData;
var minVal;
var maxVal;
var numbOfClusters = 16; //this is the number of clusters
var lmView;
var sankeyVis;
var selectedLMID;
var scatterPot;
var histogram;
var listData;
var sankColor;
var edges;
var nodes;
var edgeList;
var nodeList;
var connectionList;
var currentClickNode;
var nodeMetrics;
//this is the data use for the histogram and scatter plot
var sankNodeDataHistScat = {};
var sankeyScale;
var specialIDToSankIDMap = {};
var currentMaxID = 0;
var globalNodes;
var globalEdges;
var rootRunTime = 0;
var showLabelBool = false;
var dataSetInfo;
var maxNodeSize = 0.75*window.innerHeight;

function startVis(){
    getNodeMetrics();
    getDataSetInfo();
    getSankey(0);
}

function lmCallBack(lmID){
    selectedLMID = lmID;
}

function getDataStat(){
    var min = Number.MAX_SAFE_INTEGER;
    var max = 0;
    Object.keys(visData).forEach(function(rowid){
	    visData[rowid].forEach(function(dat){
	        min = Math.min(min, dat.value);
	        max = Math.max(max, dat.value);
	    })
    });
    minVal = min;
    maxVal = max;
}


function nodesObjToArr(nodes){
    let nodesArr = [];
    var labelList = Object.keys(nodes);
    labelList.forEach(function(lab){
	    var tempObj = nodes[lab];
	    nodesArr.push(tempObj);
        //	idMap[ myNodes.sankeyID ] = 0;
        //	specialIDToSankIDMap[lab] = tempObj["sankeyID"];
        //        currentMaxID = Math.max(currentMaxID, tempObj["sankeyID"]);
    });

    nodesArr.sort(function(a,b){
	    return a['sankeyID'] - b['sankeyID'];
    })    
    return nodesArr;    
}

function singleView(data){
    let graphs = data['graphs'];
    for(let i = 0; i < graphs.length; i++){
        console.log(graphs[i]);
        let sankey = new singleSankey({
	        ID: '#procedure_view',
	        width: $('#procedure_view').width(),
	        height: $('#procedure_view').height(),
	        margin: { top: 0, right: 10, bottom: 10, left:10 },
	        data: graphs[i],
	        clickCallBack: nodeClickCallBack,
	        maxNodeSize: maxNodeSize
        });
    }
}

function dualView(data){
    let graphs = data["graphs"][0];
    let histogramData = data["histogramData"];
    let nodes0Arr = nodesObjToArr(graphs[0].nodes);
    let nodes1Arr = nodesObjToArr(graphs[1].nodes);

    let graph0edge = graphs[0].edges;
    let graph1edge = graphs[1].edges;

    graph0edge.sort(function(a,b){
	    return a['sourceID'] - b['targetID'];
    })

<<<<<<< HEAD
    graph1edge.sort(function(a,b){
	    return a['sourceID'] - b['targetID'];
=======
    var parentProcList = {};
    
    fromProcToProc.forEach(function(fromTo){
	var parentLabel = fromTo["fromLM"];

	if(parentProcList[parentLabel] == null){
	    parentProcList[parentLabel] = [];
	}
	var funcName = fromTo["toProc"];
	// console.log(funcName);
	var procID = nameToIDMap[funcName];
	if(parentProcList[parentLabel].indexOf(procID) == -1){
	    parentProcList[parentLabel].push(procID);
	}
    });
    // console.log("proc ids by parent are,", parentProcList, node.name);
    // console.log(node.specialID);
    currentClickNode = {"nodeLabel" : node.name, "nodeSpecialID" : node.specialID};
    document.getElementById("splitNodeByParentBtr").disabled = false;
    // splitNodeByParents(parentProcList, node.name);
}
x
function getList(node){
    $.ajax({
	type:'GET',
	contentType: 'application/json',
	dataType: 'json',
	url: '/getLists',
	data: {"specialID" : node["specialID"]},
	success: function(procedureListData){

	    // console.log("done with getting list of functions");

	    listData = [];

	    var procIDs = Object.keys(procedureListData);
	    procIDs.forEach(function(procedureID){
		if(procedureListData[procedureID]['value'] >= rootRunTime * (1/100)){
		    listData.push(procedureListData[procedureID]);
		}
	    })

	    // listData = newData;
	    displayList();
	},
	error: function(){
	    console.log("There was problem with getting the data");
	}	
    });				
}

function displayList(){
    $('#list_view').empty();
    // console.log(listData);
    listData.sort(function(a,b){
        return b["value"] - a["value"];
>>>>>>> d610254d
    })

    $('#procedure_view').empty();
    let sankeyVis1 = new Sankey({
	    ID: '#procedure_view',
	    width: $('#procedure_view').width(),
	    height: $('#procedure_view').height()/2,
	    margin: { top: 10, right: 10, bottom: 10, left:10 },
	    data: { 'nodes': nodes0Arr, 'links': graph0edge },
	    histogramData : histogramData,
	    clickCallBack: nodeClickCallBack,
	    maxNodeSize: maxNodeSize
    })

    let sankeyVis2 = new Sankey({
	    ID: '#procedure_view',
	    width: $('#procedure_view').width(),
	    height: $('#procedure_view').height()/2,
	    margin: { top: $('#procedure_view').height/2, right: 10, bottom: 10, left:10 },
	    data: { 'nodes': nodes1Arr, 'links': graph1edge },
	    histogramData : histogramData,
	    clickCallBack: nodeClickCallBack,
	    maxNodeSize: maxNodeSize
    })
}


/*
  function getSankey(lmID){
  $.ajax({
  type:'GET',
  contentType: 'application/json',
  dataType: 'json',
  url: '/getSankey',
  data: {"lmID" : lmID},
  success: function(newData){
  if(debug){
  console.log('[Getter] Sankey: ', newData);
  }
  var data = newData["graph"];
  var histogramData = newData["histogramData"];
  var offSet = 0;
  nodes = data["nodes"];
  edges = data["edges"];
  var myNodes = [];

  var idMap = {};

  var labelList = Object.keys(nodes);
  labelList.forEach(function(lab){
  var tempObj = nodes[lab];
  myNodes.push(tempObj);
  idMap[ myNodes.sankeyID ] = 0;
  specialIDToSankIDMap[lab] = tempObj["sankeyID"];
  currentMaxID = Math.max(currentMaxID, tempObj["sankeyID"]);
  });

  globalNodes = myNodes;
  globalEdges = edges;
  
  console.log(myNodes);
  myNodes.sort(function(a,b){
  return a['sankeyID'] - b["sankeyID"];
  })
  edges.sort(function(a,b){
  return a["sourceID"] - b["targetID"];
  })

  edges.forEach(function(edge){
  if(edge["sourceLabel"] == "LM0" || parseInt(edge["sourceLabel"]) == 0){
  rootRunTime += edge["value"];
  }
  })

  edgeList = data["edgeList"];
  nodeList = data["nodeList"];
  connectionList = data["connInfo"];

  $('#procedure_view').empty();
  sankeyVis = new Sankey({
  ID: "#procedure_view",
  width: $("#procedure_view").width(),
  height: $("#procedure_view").height(),
  // width: width,
  // height: height,
  margin: {top: 10, right: 10, bottom: 10, left: 10},
  data: {"nodes": myNodes, "links": edges},
  toolTipData : {"edgeList" : edgeList, "nodeList": nodeList, "connInfo" : connectionList},
  histogramData : histogramData,
  // spinner: spinner,
  clickCallBack: nodeClickCallBack,
  maxNodeSize: maxNodeSize
  })	

  // sankColor = sankeyVis.colorScale;				

  if(showLabelBool == true){
  d3.selectAll('.node text').style('opacity', 1);
  }
  else{
  d3.selectAll('.node text').style('opacity', 0);
  }
  },
  error: function(){
  console.log("There was problem with getting the data");
  }	
  });				
  }*/
// getData();



function splitNode(){
    var idList = $('input:checkbox:checked.list_checkbox').map(function () {
	    return parseInt(this.value);
    }).get();
    spinner.spin(target);
    $.ajax({
	    type:'GET',
	    contentType: 'application/json',
	    dataType: 'json',
	    url: '/splitNode',
	    data: {"idList" :  idList},
	    success: function(newData){
	        
	        var data = newData;
	        var offSet = 0;
	        var nodes = data["nodes"];
	        var edges = data["edges"];
	        var myNodes = [];
	        var levelOffSet = 0;
	        var maxLevel = {};
	        var tempNodes = {};

	        var treeLevel = Object.keys(nodes);
	        treeLevel.forEach(function(myLevel){
		        var myLM = Object.keys(nodes[myLevel]);

		        if(myLM.length == 0){
		            levelOffSet += 1;
		        }

		        myLM.forEach(function(loadMod){
		            var tempObj = nodes[myLevel][loadMod];
		            tempObj.oldLevel = tempObj.level;
		            tempObj.level = tempObj.level - levelOffSet;
		            if(maxLevel[loadMod] == null){
			            maxLevel[loadMod] = 0;
		            }
		            maxLevel[loadMod] = Math.max(maxLevel[loadMod], tempObj.level);
		            tempNodes[loadMod] = tempObj;
		            myNodes.push(tempObj);
		        })
	        });

	        var lmNodes = Object.keys(tempNodes);
	        //refinement
	        for(var i = 0; i < 20; i++){
		        lmNodes.forEach(function(lmN){
		            var parents = tempNodes[lmN]["parentLMProcID"];
		            if(parents){
			            var lvl = 0;
			            parents.forEach(function(par){
			                if(maxLevel[par] != null){
				                lvl = Math.max( lvl, maxLevel[par] );
			                }
			            });

			            var newLevel = lvl + 1;
			            tempNodes[lmN].level = newLevel;
			            if(maxLevel[lmN]){
			                maxLevel[lmN] = newLevel;
			            }
		            }

		        })
	        }					

	        myNodes = [];
	        lmNodes.forEach(function(lmN){
		        // var parents = tempNodes[lmN]["parentLMProcID"];
		        myNodes.push(tempNodes[lmN]);
	        })						

	        $('#procedure_view').empty();
	        sankeyVis = new Sankey({
		        ID: "#procedure_view",
		        width: $("#procedure_view").width(),
		        height: $("#procedure_view").height(),
		        // width: width,
		        // height: height,
		        margin: {top: 10, right: 10, bottom: 10, left: 10},
		        data: {"nodes": myNodes, "links": edges},
		        colorScale : sankColor,
		        clickCallBack: nodeClickCallBack,
		        maxNodeSize : maxNodeSize
	        })					

	        if(showLabelBool == true){
		        d3.selectAll('.node text').style('opacity', 1);
	        }
	        else{
		        d3.selectAll('.node text').style('opacity', 0);
	        }
	        spinner.stop();
	    },
	    error: function(){
	        console.log("There was problem with getting the data");
	    }	
    });
}

function splitNode2(){
    var idList = $('input:checkbox:checked.list_checkbox').map(function () {
	    return parseInt(this.value);
    }).get();

    spinner.spin(target);
    $.ajax({
	    type:'GET',
	    contentType: 'application/json',
	    dataType: 'json',
	    url: '/splitNode',
	    data: {"idList" :  idList, "lmID" : currentClickNode["nodeSpecialID"]},
	    success: function(newData){
	        var data = newData["graph"];
	        var offSet = 0;
	        nodes = data["nodes"];
	        edges = data["edges"];
	        var myNodes = [];

	        var labelList = Object.keys(nodes);
	        labelList.forEach(function(lab){
		        var tempObj = nodes[lab];
		        myNodes.push(tempObj);
	        });

	        edgeList = data["edgeList"];
	        nodeList = data["nodeList"];
	        connectionList = data["connInfo"];
	        
	        var remapResult = remapID(myNodes, edges, labelList);
	        var newToolTipData = {"edgeList" : edgeList, "nodeList": nodeList, "connInfo" : connectionList}
	        var histogramData = newData["histogramData"];
	        sankeyVis.updateData({"nodes" : remapResult["nodes"], "links" : remapResult["links"], "toolTipData" : newToolTipData, "histogramData" : histogramData, "maxNodeSize": maxNodeSize });
	        if(showLabelBool == true){
		        d3.selectAll('.node text').style('opacity', 1);
	        }
	        else{
		        d3.selectAll('.node text').style('opacity', 0);
	        }
	        spinner.stop();
	    },
	    error: function(){
	        console.log("There was problem with getting the data");
	    }	
    });			
}

function splitNodeByParents(){
    var nodeLabel = currentClickNode["nodeLabel"];
    var nodeSpecialID = currentClickNode["nodeSpecialID"];
    var parentProcList = {};
    spinner.spin(target);
    $.ajax({
	    type:'GET',
	    contentType: 'application/json',
	    dataType: 'json',
	    url: '/splitNodeByParents',
	    data: {"parentProcList" :  parentProcList, "nodeLabel" : nodeLabel, "nodeSpecialID" : nodeSpecialID},
	    success: function(newData){

	        var data = newData["graph"];
	        var offSet = 0;
	        nodes = data["nodes"];
	        edges = data["edges"];
	        var myNodes = [];

	        var labelList = Object.keys(nodes);
	        labelList.forEach(function(lab){
		        var tempObj = nodes[lab];
		        myNodes.push(tempObj);
	        });	            	

	        edgeList = data["edgeList"];
	        nodeList = data["nodeList"];
	        
	        var remapResult = remapID(myNodes, edges, labelList);
	        var newToolTipData = {"edgeList" : edgeList, "nodeList": nodeList}
	        var histogramData = newData["histogramData"];
	        sankeyVis.updateData({"nodes" : remapResult["nodes"], "links" : remapResult["links"], "toolTipData" : newToolTipData, "histogramData" : histogramData, "maxNodeSize": maxNodeSize });
	        if(showLabelBool == true){
		        d3.selectAll('.node text').style('opacity', 1);
	        }
	        else{
		        d3.selectAll('.node text').style('opacity', 0);
	        }
	        spinner.stop();
	    },
	    error: function(){
	        console.log("There was problem with getting the data");
	    }	
    });				
}

//this function split the entry points of the parent nodes
function splitParentNode(node){
    var currentNodeSankeyID = node.myID;
    var parentsSpecialID = [];

    //get parent special id based on the edges
    edges.forEach(function(edge){
	    //this edge's target is me
	    //that mean the source is my parent
	    if(edge["targetID"] == currentNodeSankeyID){
	        var parentSpcID = edge["sourceSpcID"];
	        if(parentsSpecialID.indexOf(parentSpcID) == -1){
		        parentsSpecialID.push(parentSpcID);
	        }
	    }
    });

    //loop through the parent spc id
    //for each, get the function id
    parentsSpecialID.forEach(function(parentSpecID){

    })

    $.ajax({
	    type:'GET',
	    contentType: 'application/json',
	    dataType: 'json',
	    url: '/getLists',
	    data: {"specialIDs" : parentsSpecialID},
	    success: function(newData){
	        if(debug){
		        console.log('[Split parents] Lists: ', newData);
	        }
	        console.log("done with getting lists of functions for parents");
	    },
	    error: function(){
	        console.log("There was problem with getting the data");
	    }	
    });					

    //sort them by inclusive time
    //lable each function clearly with time and lm
    //let the user select which function to split
    //this is to keep consistent with the other split method

}

function getEntryPoints(specID){

}

function brushCallBack(processIDList){
    $.ajax({
	    type:'GET',
	    contentType: 'application/json',
	    dataType: 'json',
	    url: '/calcEdgeValues',
	    data: {"processIDList" : processIDList},
	    success: function(edgeSets){
	        // edges = edgeSets["brush"];
	        var myNodes = [];
	        var labelList = Object.keys(nodes);
	        labelList.forEach(function(lab){
		        var tempObj = nodes[lab];
		        myNodes.push(tempObj);
	        })

	        var remapedEdgesBrushed = reMapEdges(edgeSets["brush"]);
	        var remapedEdgesNonBrushed = reMapEdges(edgeSets["nonBrush"]);

	        sankeyVis.changeProcessSelect({"brush": edgeSets["brush"], "nonBrush" : edgeSets["nonBrush"]});	
	        sankeyVis.changeProcessSelect({"brush": remapedEdgesBrushed, "nonBrush" : remapedEdgesNonBrushed});		

	        if(showLabelBool == true){
		        d3.selectAll('.node text').style('opacity', 1);
	        }
	        else{
		        d3.selectAll('.node text').style('opacity', 0);
	        }
	    },
	    error: function(){
	        console.log("There was problem with getting the metric data");
	    }	
    });					

}

function remapID(newNodes, newEdges, newNodeListLabel){
    //first find the difference between the old nodes and the new nodes
    //basically, nodes that are in the old list but not in the new list
    var oldNodeListLabel = Object.keys(specialIDToSankIDMap);
    var removeNodesLabel = [];
    oldNodeListLabel.forEach(function(oNodeLab){
	    if(newNodeListLabel.indexOf(oNodeLab) == -1){
	        //so we remove the node with this label
	        removeNodesLabel.push(oNodeLab);
	    }
    });

    //now mapping the newNodeID to the old one
    //reused the remove ones or create new one as needed
    var newSpecialIDToSankIDMap = {};
    var tempMaxID = 0;

    newNodes.forEach(function(nNode){
	    var curretnNodeLabel = nNode["specialID"];
	    if(specialIDToSankIDMap[curretnNodeLabel] != null){
	        // if(curretnNodeLabel == "LM8_0"){
	        // 	nNode["specialID"] = "LM8_10";
	        // 	nNode["name"] = "LEOS";
	        // }

	        nNode["sankeyID"] = specialIDToSankIDMap[curretnNodeLabel];
	    }
	    else{
	        //this is a new label
	        //first check if we can reuse an old one
	        if(removeNodesLabel.length > 0){
		        var reuseLabel = removeNodesLabel[0];
		        nNode["sankeyID"] = specialIDToSankIDMap[reuseLabel];
		        removeNodesLabel.shift();
	        }
	        else{
		        //don't have anymore to resuse
		        currentMaxID += 1;
		        nNode["sankeyID"] = currentMaxID;
	        }
	    }
	    newSpecialIDToSankIDMap[curretnNodeLabel] = nNode["sankeyID"];
    })
    newEdges.forEach(function(nEdge){
	    console.log(nEdge);
	    nEdge["source"] = newSpecialIDToSankIDMap[ nEdge["sourceLabel"] ];
	    nEdge["sourceID"] = newSpecialIDToSankIDMap[ nEdge["sourceLabel"] ];
	    nEdge["target"] = newSpecialIDToSankIDMap[ nEdge["targetLabel"] ];
	    nEdge["targetID"] = newSpecialIDToSankIDMap[ nEdge["targetLabel"] ];
    })
    newNodes.sort(function(a,b){
	    return a['sankeyID'] - b["sankeyID"];
    })
    newEdges.sort(function(a,b){
	    return a["sourceID"] - b["targetID"];
    })
    specialIDToSankIDMap = newSpecialIDToSankIDMap;
    // console.log(specialIDToSankIDMap, newSpecialIDToSankIDMap, newEdges, newNodes);
    return {"nodes" : newNodes, "links" : newEdges};
    // sankeyVis.updateData({"nodes" : newNodes, "links" : newEdges});

}

function reMapEdges(edges){
    edges.forEach(function(nEdge){
	    nEdge["source"] = specialIDToSankIDMap[ nEdge["sourceLabel"] ];
	    nEdge["sourceID"] = specialIDToSankIDMap[ nEdge["sourceLabel"] ];
	    nEdge["target"] = specialIDToSankIDMap[ nEdge["targetLabel"] ];
	    nEdge["targetID"] = specialIDToSankIDMap[ nEdge["targetLabel"] ];
    })
    edges.sort(function(a,b){
	    return a["sourceID"] - b["targetID"];
    })
    return edges;		
}

function colorDropDownChange(){
    var colorOption = parseInt(Number($("#colorDropDown").val()));
    colorScaleLegend(colorOption);
    if(sankeyVis){
	    var runTimes = sankeyVis.changeNodeColor(colorOption);
	    if(colorOption == 1 || colorOption == 2){
	        var slowTimeTxt = (runTimes[0] * 0.000001).toFixed(3) + "s";
	        var fastTimeTxt = (runTimes[1] * 0.000001).toFixed(3) + "s";
	        $("#slowAttr").text(slowTimeTxt);
	        $("#fastAttr").text(fastTimeTxt);
	    }
	    else if(colorOption == 3){
	        $("#slowAttr").text(0);
	        $("#fastAttr").text(1);
	    }
    }
}


function showDatasetInfo(){
    var datasetName = dataSetInfo["dataName"] || "Unknown";
    var numbOfNodes = dataSetInfo["numbNodes"] || "Unknown";
    var string = "";
    string += "Name: " + datasetName + " \n";
    string += "Number of Processes: " + numbOfNodes + " \n";
    string += "Path: " + dataSetInfo["path"] + " \n";
    string += "Experiment: " + dataSetInfo["experiment"];
    alert(string);
}

$('#showLabelBox').attr('checked',true);
$("#showLabelBox").on("change",function(){
    console.log("checkbox");
})

$(document).ready(function () {
    $('#inputFileBtr').on("click", function(){
        
    })
    $("#showLabelBox").on("change",function(){
	    var checkBoxStatus = $("#showLabelBox").is(':checked');

	    showLabelBool = checkBoxStatus;
	    if(showLabelBool == true){
	        d3.selectAll('.node text').style('opacity', 1);
	    }
	    else{
	        d3.selectAll('.node text').style('opacity', 0);
	    }				
    })

    $('#setNodeSizeBtr').on('click', function(){
	    var val = parseInt($('#nodeSize').val());
	    maxNodeSize = val;
		
    })
    
    $("#setRangeBtr").on('click', function(){
	    var minVal;
	    var maxVal;

	    if( isNaN( parseInt($('#maxVal').val()) ) ){
	        maxVal = null
	    }
	    else{
	        maxVal = parseInt($('#maxVal').val());
	    }
	    if( isNaN( parseInt($('#minVal').val()) ) ){
	        minVal = null
	    }
	    else{
	        minVal = parseInt($('#minVal').val());
	    }

	    if(minVal != null && maxVal != null && ( minVal < 1 || minVal > maxVal )){
	        alert("Please make sure that minimun value is >= 1 and min val <= max value")
	    }
	    var colorOption = parseInt(Number($("#colorDropDown").val()));
	    if(colorOption == 1 || colorOption == 2 && sankeyVis){
	        sankeyVis.setGlobalRange(colorOption, minVal, maxVal);
	    }
	    if(colorOption == 1 || colorOption == 2){
	        if( !isNaN( parseInt($('#minVal').val()) ) ){
		        var slowTimeTxt = (minVal).toFixed(3) + "s";
		        $("#slowAttr").text(slowTimeTxt);
	        }
	        if( !isNaN( parseInt($('#maxVal').val()) ) ){
		        var fastTimeTxt = (maxVal).toFixed(3) + "s";	
		        $("#fastAttr").text(fastTimeTxt);
	        }
	    }
	    else if(colorOption == 3){
	        $("#slowAttr").text(0);
	        $("#fastAttr").text(1);
	    }
	    else{
	        $("#slowAttr").text("N/A");
	        $("#fastAttr").text("N/A");
	    }
    })
});<|MERGE_RESOLUTION|>--- conflicted
+++ resolved
@@ -133,10 +133,9 @@
 	    return a['sourceID'] - b['targetID'];
     })
 
-<<<<<<< HEAD
     graph1edge.sort(function(a,b){
 	    return a['sourceID'] - b['targetID'];
-=======
+    })
     var parentProcList = {};
     
     fromProcToProc.forEach(function(fromTo){
@@ -193,7 +192,6 @@
     // console.log(listData);
     listData.sort(function(a,b){
         return b["value"] - a["value"];
->>>>>>> d610254d
     })
 
     $('#procedure_view').empty();
