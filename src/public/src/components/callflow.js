--- conflicted
+++ resolved
@@ -294,13 +294,8 @@
 			this.$store.auxiliarySortBy = this.auxiliarySortBy
 			this.$store.nodeInfo = {}
 			this.$store.selectedMetric = this.selectedMetric
-<<<<<<< HEAD
 			this.$store.selectedFunctionsInCCT = this.selectedFaunctionsInCCT
 			this.$store.datasetMap = this.$store.selectedDatasets.map((run, i) => "run-" + i)
-=======
-			this.$store.selectedFunctionsInCCT = this.selectedFunctionsInCCT
-			this.$store.datasetMap = this.$store.runNames.map((run, i) => "run-" + i)
->>>>>>> 5e7dea7a
 			this.$store.selectedHierarchyMode = this.selectedHierarchyMode
 			this.$store.selectedProp = this.selectedProp
 			this.$store.selectedScale = this.selectedScale
