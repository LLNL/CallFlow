--- conflicted
+++ resolved
@@ -206,10 +206,7 @@
             dataMap = self.callflow.state.map
 
             for key in dataMap['incTime'].keys():
-<<<<<<< HEAD
                 print('Key', key)
-=======
->>>>>>> f84637bf
                 if key == df_index:
                     return jsonify({
                         "inc": dataMap['incTime'][key],
