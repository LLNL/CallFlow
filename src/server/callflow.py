--- conflicted
+++ resolved
@@ -16,7 +16,7 @@
 import utils
 from logger import log
 from networkx.drawing.nx_agraph import write_dot
-    
+
 from preprocess import PreProcess
 from callgraph import CallGraph
 from actions.create import Create
@@ -41,7 +41,6 @@
     def __init__(self, config):
         # Config contains properties set by the input config file. 
         self.config = config
-        
         self.reUpdate = False
         self.reProcess = config.preprocess
 
@@ -86,7 +85,7 @@
         state.gf = create.gf
         state.df = create.df
         state.node_hash_map = create.node_hash_map    
-        state.graph = create.graph
+        state.graph = create.graph       
         
         return state
 
@@ -189,67 +188,7 @@
         state.entire_df = self.replace_str_with_Node(state.entire_df, state.entire_graph)
 
         return state
-<<<<<<< HEAD
-
-     # Loops over the config.paths and gets the graphframe from hatchet
-    def create_gf(self, state, name):
-        state = State()
-        self.print("Creating graphframes: ", name)
-        callflow_path = os.path.abspath(os.path.join(__file__, '../../..'))
-        data_path = os.path.abspath(os.path.join(callflow_path, self.config.paths[name]))
-
-        gf = GraphFrame()
-        if self.config.format[name] == 'hpctoolkit':
-            gf.from_hpctoolkit(data_path)
-        elif self.config.format[name] == 'caliper':                
-            gf.from_caliper(data_path)  
-
-        state.gf = gf
-        state.df = gf.dataframe
-        state.graph = gf.graph
-        
-        return state
-
-    def filter(self, state, filterBy, filterPerc):
-        t = time.time()
-        self.print(filterPerc)
-        if filterBy == "Inclusive":
-            max_inclusive_time = utils.getMaxIncTime(state.gf)
-            filter_gf = state.gf.filter(lambda x: True if(x['time (inc)'] > filterPerc*max_inclusive_time) else False)
-        elif filterBy == "Exclusive":
-            max_exclusive_time = utils.getMaxExcTime(state.gf)
-            log.info('[Filter] By Exclusive time = {0})'.format(max_exclusive_time))
-            filter_gf = state.gf.filter(lambda x: True if (x['time'] > filterPerc*max_exclusive_time) else False)
-        else:
-            log.warn("Not filtering.... Can take forever. Thou were warned")
-            filter_gf = state.gf
-        log.info('[Filter] Removed {0} rows. (time={1})'.format(state.gf.dataframe.shape[0] - filter_gf.dataframe.shape[0], time.time() - t))
-        log.info("Grafting the graph!")
-        t = time.time()
-        fgf = filter_gf.squash()
-        log.info("[Squash] {1} rows in dataframe (time={0})".format(time.time() - t, filter_gf.dataframe.shape[0]))
-        return fgf
-
-    def histogram(self, dataset, module):
-        result = {}       
-        sct = []
-        df = self.states[dataset].df
-        func_in_module = df[df['module'] == module]['name'].unique().tolist()
-        print(func_in_module, module)
-        for idx, func in enumerate(func_in_module):
-            sct.append({
-                "name": func,
-                "inc": df.loc[df['name'] == func]['time (inc)'].mean(),
-                "exc": df.loc[df['name'] == func]['time'].mean(),
-            })
-        sct_df = pd.DataFrame(sct)
-
-        print(sct_df)
-        return sct_df.to_json(orient="columns")
-
-=======
-     
->>>>>>> 0286a120
+
     def update(self, action):
         utils.debug('Update', action)
 
@@ -263,13 +202,9 @@
         action_name = action["name"]
 
         if 'groupBy' in action:
-<<<<<<< HEAD
-            self.print('Grouping by: ', action['groupBy'])
-=======
             utils.debug('Grouping by: ', action['groupBy'])
         else:
             action['groupBy'] = 'name'
->>>>>>> 0286a120
 
         # Compare against the different operations
         if action_name == 'default':
@@ -311,16 +246,8 @@
         
         elif action_name == 'hierarchy':
             nx = CallGraph(state1, 'path', False, 'name')
-<<<<<<< HEAD
-            state.entire_g = nx.g
-            moduleHierarchy(state1, attr)
-        elif action_name == 'histogram':
-            module = action['module']
-            return self.histogram(dataset1, module)
-=======
             state1.entire_g = nx.g
             moduleHierarchy(state1, action["nid"])
->>>>>>> 0286a120
 
         state1.g = nx.g
 
