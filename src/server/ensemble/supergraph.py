import networkx as nx
from utils.logger import log
import math, json, utils
from ast import literal_eval as make_tuple
import numpy as np
from utils.timer import Timer
from ast import literal_eval as make_list

class SuperGraph(nx.Graph):
    # Attributes:
    # 1. State => Pass the state which needs to be handled.
    # 2. path => '', 'path', 'group_path' or 'component_path'
    # 3. construct_graph -> To decide if we should construct graph from path
    # 4. add_data => To
    def __init__(
        self, states, path, group_by_attr="module", construct_graph=True, add_data=False, reveal_callsites=[]
    ):
        super(SuperGraph, self).__init__()
        self.states = states
        self.timer = Timer()

        # Store the ensemble graph (Since it is already processed.)
        self.state_entire = self.states['ensemble_entire']
        self.state_filter = self.states['ensemble_filter']
        self.state_group = self.states['ensemble_group']
        self.ensemble_g = self.state_group.g
        self.node_list = np.array(list(self.ensemble_g.nodes()))

        # Path type to group by
        # TODO: Generalize to any group the user provides.
        self.path = path
        self.group_by = group_by_attr

        self.entire_df = self.state_entire.df
        self.group_df = self.state_group.df
        # Columns to consider.
        # TODO: Generalize it either all columns or let user specify the value using config.json
        self.columns = [
            "time (inc)",
            "module",
            # "group_path",
            "name",
            "time",
            # "callers",
            # "callees",
            # "vis_name",
            "module",
            # "show_node",
        ]

        # Store all the names of runs in self.runs.
        # TODO: Change name in the df from 'dataset' to 'run'
        self.runs = self.entire_df["dataset"].unique()

        self.target_df = {}
        for run in self.runs:
            self.target_df[run] = self.entire_df.loc[self.entire_df['dataset'] == run]

        self.module_time_map = self.entire_df.groupby(['module'])['time'].max().to_dict()
        self.module_time_inc_map = self.entire_df.groupby(['module'])['time (inc)'].max().to_dict()
        print(self.module_time_map)

        self.name_time_map = self.entire_df.groupby(['name'])['time'].max().to_dict()
        self.name_time_inc_map = self.entire_df.groupby('name')['time (inc)'].max().to_dict()
        
        # self.entire_df['group_path'] = self.entire_df['group_path'].apply(lambda path: make_list(path))
        # self.name_path_map = self.entire_df.set_index( 'name')['group_path'].to_dict()

        self.reveal_callsites = reveal_callsites

        with self.timer.phase("Construct Graph"):
            if construct_graph:
                print("Creating a Graph for {0}.".format(self.state_group.name))
                self.mapper = {}
                self.g = nx.DiGraph()
                self.add_paths(path)
                # self.add_reveal_paths()
            else:   
                print("Using the existing graph from state {0}".format(self.state.name))

        # Variables to control the data properties globally.
        self.callbacks = []
        self.edge_direction = {}

        add_data = True
        with self.timer.phase("Add graph attributes"):
            if add_data == True:
                self.add_node_attributes()
                self.add_edge_attributes()
            else:
                print("Creating a Graph without node or edge attributes.")
        print(self.timer)

    def rename_cycle_path(self, path):
        ret = []
        moduleMapper = {}
        dataMap = {}

        if(isinstance(path, float)):
            return []
        path = make_tuple(path)
        for idx, elem in enumerate(path):
            callsite = elem.split('=')[1]
            module = elem.split('=')[0]
            if (module not in dataMap):
                moduleMapper[module] = 0
                dataMap[module] =  [{
                    'callsite': callsite,
                    'module': module,
                    'level': idx
                }]
            else:
                flag = [p['level'] == idx for p in dataMap[module]]
                if np.any(np.array(flag)):
                    moduleMapper[module] += 1
                    dataMap[module].append({
                    'callsite': callsite,
                    'module': module,
                    'level': idx
                    })
                else:
                    dataMap[module].append({
                        'callsite': callsite,
<<<<<<< HEAD
                        'module': module,
=======
                        'module': elem,
                        # 'module': module,
>>>>>>> 19439e7b
                        'level': idx
                    })
            ret.append(dataMap[module][-1])

        return ret

    def add_reveal_paths(self):
        paths = []
        for callsite in self.reveal_callsites:
            df = self.entire_df.loc[self.entire_df['name'] == callsite]
            paths.append(df['group_path'].unique()[0])

        reveal_paths = np.array(paths)

        for reveal_path_str in reveal_paths:
            reveal_path_list = self.rename_cycle_path(reveal_path_str)
            callsite_idx = len(reveal_path_list) - 2
            source = reveal_path_list[callsite_idx]
            target = reveal_path_list[callsite_idx + 1]

            if(not self.g.has_edge(target['module'], target['module'] + '=' + target_name)):
                source_module = source['module']
                target_module = target['module']

                source_name = self.reveal_callsites[0]
                target_name = target['callsite']

                print(f"Adding edge: {source_name}, {target_name}")
                self.g.add_edge(target_module, target_module + '=' + target_name, attr_dict={
                    "source_callsite": source_name,
                    "target_callsite": target_name
                })

    def add_paths(self, path):
        paths = self.group_df[path].unique()

        for idx, path_str in enumerate(paths):
            path_list = self.rename_cycle_path(path_str)

            for callsite_idx, callsite in enumerate(path_list):
                if callsite_idx != len(path_list) - 1:
                    source = path_list[callsite_idx]
                    target = path_list[callsite_idx + 1]

                    print(source['module'], target['module'])

                    if(not self.g.has_edge(source['module'], target['module'])):
                        source_module = source['module']
                        target_module = target['module']

                        source_name = source['callsite']
                        target_name = target['callsite']
<<<<<<< HEAD

                        if(self.g.has_edge(target['module'], source['module'])):
                            edge_type = 'callback'
                        else:
                            edge_type = 'normal'

                        if(edge_type == 'normal'):
                            self.g.add_edge(source_module, target_module,   attr_dict={
                                "source_callsite": source_name,
                                "target_callsite": target_name,
                                "edge_type": edge_type
                            })

        # reveal_paths = self.add_reveal_paths()
        # for reveal_path_str in reveal_paths:
        #     reveal_path_list = self.rename_cycle_path(reveal_path_str)
        #     print(reveal_path_list)
        #     callsite_idx = len(reveal_path_list) - 2
        #     source = reveal_path_list[callsite_idx]
        #     target = reveal_path_list[callsite_idx + 1]

        #     if(not self.g.has_edge(target['module'], target['module'] + '=' + target_name)):
        #         source_module = source['module']
        #         target_module = target['module']

        #         source_name = self.reveal_callsites[0]
        #         target_name = target['callsite']

        #         print(f"Adding edge: {source_name}, {target_name}")
        #         self.g.add_edge(target_module, target_module + '=' + target_name, attr_dict={
        #             "source_callsite": source_name,
        #             "target_callsite": target_name
        #         })
=======
                        
                        print(source_module, target_module)
                        self.g.add_edge(source_module, target_module, attr_dict={
                            "source_callsite": source_name,
                            "target_callsite": target_name
                        })        
>>>>>>> 19439e7b
            
    def add_node_attributes(self):
        ensemble_mapping = self.ensemble_map(self.g.nodes())

        for idx, key in enumerate(ensemble_mapping):
            nx.set_node_attributes(self.g, name=key, values=ensemble_mapping[key])

        dataset_mapping = {}
        for run in self.runs:
            dataset_mapping[run] = self.dataset_map(self.g.nodes(), run)

            nx.set_node_attributes(
                self.g, name=run, values=dataset_mapping[run]
            )

    def add_edge_attributes(self):
        # number_of_runs_mapping = self.number_of_runs()
        # nx.set_edge_attributes(self.g, name="number_of_runs", values=number_of_runs_mapping)
        capacity_mapping = self.calculate_flows(self.g)
        nx.set_edge_attributes(self.g, name="weight", values=capacity_mapping)
        exc_capacity_mapping = self.calculate_exc_weight(self.g)
        nx.set_edge_attributes(self.g, name="exc_weight", values=exc_capacity_mapping)

    def number_of_runs(self):
        ret = {}
        for idx, run in enumerate(self.runs):
            for edge in self.states[run].g.edges():
                source = edge[0]
                target = edge[1]
                source_module = self.df.loc[self.df['name'] == source]['module'].unique()[0]
                target_module = self.df.loc[self.df['name'] == target]['module'].unique()[0]

                edge_with_module = (source_module + '=' + source, target_module + '=' + target)
                if edge_with_module not in ret:
                    ret[edge_with_module] = 0
                ret[edge_with_module] += 1
        return ret

    def tailhead(self, edge):
        return (edge[0], edge[1])

    def tailheadDir(self, edge):
        return (str(edge[0]), str(edge[1]), self.edge_direction[edge])

    def leaves_below(self, graph, node):
        return set(
            sum(
                (
                    [vv for vv in v if graph.out_degree(vv) == 0]
                    for k, v in nx.dfs_successors(graph, node).items()
                ),
                [],
            )
        )

    def calculate_flows(self, graph):
        ret = {}
        additional_flow = {}
        for edge in graph.edges(data=True):
            if('=' in edge[0]):
                source_module = edge[0].split('=')[0]
            else:
                source_module = edge[0]

            if('=' in edge[1]):
                target_module = edge[1].split('=')[0]
            else:
                target_module = edge[1]

            source_inc = self.module_time_inc_map[source_module]
            target_inc = self.module_time_inc_map[target_module]

            ret[(edge[0], edge[1])] = target_inc

        return ret

    def calculate_exc_weight(self, graph):
        ret = {}
        additional_flow = {}
        for edge in graph.edges(data=True):
            source_name = edge[2]['attr_dict']['source_callsite']
            target_name = edge[2]['attr_dict']['target_callsite']

            source_exc = self.name_time_map[source_name]
            target_exc = self.name_time_map[target_name]

            ret[(edge[0], edge[1])] = target_exc

        return ret

    def ensemble_map(self, nodes):
        ret = {}

        ensemble_columns = []
        for column in self.columns:
            ensemble_columns.append(column)

        new_columns = ["max_inc_time", "max_exc_time", "dist_inc_time", "dist_exc_time"]
        ensemble_columns.append("dist_inc_time")
        ensemble_columns.append("dist_exc_time")

        # loop through the nodes
        for node in self.g.nodes():
            if "=" in node:
                node_name = node.split("=")[0]
            else:
                node_name = node

            print(self.module_time_map)

            for column in ensemble_columns:
                if column not in ret:
                    ret[column] = {}

                if (column == "time (inc)"):
                    ret[column][node] = self.module_time_inc_map[node_name]
                    
                elif( column == 'time'):
                    ret[column][node] = self.module_time_map[node_name]

                elif ( column == "module"):
                    ret[column][node] = node_name

                elif (column == 'name'):
                    ret[column][node] = node
        return ret

    def dataset_map(self, nodes, dataset):
        ret = {}
        target_module_time_map = self.target_df[dataset].groupby(['module'])['time'].max().to_dict()
        target_module_time_inc_map = self.target_df[dataset].groupby(['module'])['time (inc)'].max().to_dict()

        target_name_time_map = self.target_df[dataset].groupby(['module'])['time'].max().to_dict()
        target_name_time_inc_map = self.target_df[dataset].groupby(['module'])['time (inc)'].max().to_dict()

        for node in self.g.nodes():
            if "=" in node:
                node_name = node.split("=")[0]
            else:
                node_name = node

            if node not in ret:
                ret[node] = {}

            for column in self.columns:
                if (column == "time (inc)"):
                    if node_name not in target_module_time_inc_map:
                        ret[node][column] = 0.0
                    else:
                        ret[node][column] = target_module_time_inc_map[node_name]

                if (column == "time"):
                    if node_name not in target_module_time_map:
                        ret[node][column] = 0.0
                    else:
                        ret[node][column] = target_module_time_map[node_name]


                elif (column == "module"):
                    ret[node][column] = node_name

                elif (column == 'name'):
                    ret[node][column] = node

        return ret<|MERGE_RESOLUTION|>--- conflicted
+++ resolved
@@ -121,12 +121,7 @@
                 else:
                     dataMap[module].append({
                         'callsite': callsite,
-<<<<<<< HEAD
                         'module': module,
-=======
-                        'module': elem,
-                        # 'module': module,
->>>>>>> 19439e7b
                         'level': idx
                     })
             ret.append(dataMap[module][-1])
@@ -179,7 +174,6 @@
 
                         source_name = source['callsite']
                         target_name = target['callsite']
-<<<<<<< HEAD
 
                         if(self.g.has_edge(target['module'], source['module'])):
                             edge_type = 'callback'
@@ -213,14 +207,6 @@
         #             "source_callsite": source_name,
         #             "target_callsite": target_name
         #         })
-=======
-                        
-                        print(source_module, target_module)
-                        self.g.add_edge(source_module, target_module, attr_dict={
-                            "source_callsite": source_name,
-                            "target_callsite": target_name
-                        })        
->>>>>>> 19439e7b
             
     def add_node_attributes(self):
         ensemble_mapping = self.ensemble_map(self.g.nodes())
