--- conflicted
+++ resolved
@@ -257,10 +257,6 @@
         self.update_df('mod_index', module_idx)
         self.update_df('entry_function', entry_func)
 
-<<<<<<< HEAD
-        # print(self.filter_df[['group_path', 'component_path']])
-=======
->>>>>>> 763f148b
         return {
                 'df': self.filter_df,
                 'g': self.filter_g
