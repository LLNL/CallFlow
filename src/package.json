{
  "name": "cct_vis",
  "version": "1.0.0",
  "description": "CCT Vis",
  "main": "main.js",
  "dependencies": {
    "babel": "^6.23.0",
    "bluebird": "^3.5.1",
    "bower": "^1.8.0",
    "budo": "^11.2.2",
    "check-types": "^7.0.1",
    "eslint": "^4.12.1",
    "eslint-config-airbnb": "^16.1.0",
    "express": "^4.14.0",
    "g": "^2.0.1",
    "http": "^0.0.0",
    "libxmljs": "^0.18.8",
    "line-by-line": "^0.1.5",
<<<<<<< HEAD
    "minimist": "^1.2.0",
    "npm": "^5.6.0",
=======
    "npm": "^6.1.0",
>>>>>>> d610254d
    "path": "^0.12.7",
    "rsvp": "^4.8.2",
    "tree-model": "^1.0.6",
    "xml-parser": "^1.2.1",
    "xml2js": "^0.4.17",
    "xmljs": "^0.3.2"
  },
  "devDependencies": {
    "@babel/core": "^7.0.0-beta.51",
    "@babel/preset-env": "^7.0.0-beta.51",
    "babel-core": "^6.26.3",
    "babelify": "^9.0.0",
    "browserify": "^16.2.2",
    "eslint-plugin-import": "^2.8.0",
    "forever": "^0.15.3",
    "madge": "^3.1.1"
  },
  "scripts": {
    "test": "echo \"Error: no test specified\" && exit 1"
  },
  "author": "Huu Tan Nguyen",
  "license": "MIT"
}<|MERGE_RESOLUTION|>--- conflicted
+++ resolved
@@ -1,47 +1,29 @@
 {
-  "name": "cct_vis",
-  "version": "1.0.0",
-  "description": "CCT Vis",
-  "main": "main.js",
-  "dependencies": {
-    "babel": "^6.23.0",
-    "bluebird": "^3.5.1",
-    "bower": "^1.8.0",
-    "budo": "^11.2.2",
-    "check-types": "^7.0.1",
-    "eslint": "^4.12.1",
-    "eslint-config-airbnb": "^16.1.0",
-    "express": "^4.14.0",
-    "g": "^2.0.1",
-    "http": "^0.0.0",
-    "libxmljs": "^0.18.8",
-    "line-by-line": "^0.1.5",
-<<<<<<< HEAD
-    "minimist": "^1.2.0",
-    "npm": "^5.6.0",
-=======
-    "npm": "^6.1.0",
->>>>>>> d610254d
-    "path": "^0.12.7",
-    "rsvp": "^4.8.2",
-    "tree-model": "^1.0.6",
-    "xml-parser": "^1.2.1",
-    "xml2js": "^0.4.17",
-    "xmljs": "^0.3.2"
-  },
-  "devDependencies": {
-    "@babel/core": "^7.0.0-beta.51",
-    "@babel/preset-env": "^7.0.0-beta.51",
-    "babel-core": "^6.26.3",
-    "babelify": "^9.0.0",
-    "browserify": "^16.2.2",
-    "eslint-plugin-import": "^2.8.0",
-    "forever": "^0.15.3",
-    "madge": "^3.1.1"
-  },
-  "scripts": {
-    "test": "echo \"Error: no test specified\" && exit 1"
-  },
-  "author": "Huu Tan Nguyen",
-  "license": "MIT"
+    "name": "CallFlow",
+    "version": "1.0.0",
+    "description": "Visualization tool for Calling Context Trees",
+    "dependencies": {
+        "babel": "^6.23.0",
+        "bower": "^1.8.0",
+        "eslint": "^4.12.1",
+        "eslint-config-airbnb": "^16.1.0",
+        "http": "^0.0.0",
+        "path": "^0.12.7",
+        "tree-model": "^1.0.6"
+    },
+    "devDependencies": {
+        "@babel/core": "^7.0.0-beta.51",
+        "@babel/preset-env": "^7.0.0-beta.51",
+        "babel-core": "^6.26.3",
+        "babelify": "^9.0.0",
+        "browserify": "^16.2.2",
+        "eslint-plugin-import": "^2.8.0",
+        "forever": "^0.15.3",
+        "madge": "^3.1.1"
+    },
+    "scripts": {
+        "build": "touch public/js/build/bundle.js && node public/js/build.js"
+    },
+    "author": "Suraj Kesavan, Huu Tan Nguyen",
+    "license": "MIT"
 }