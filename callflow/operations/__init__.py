# Copyright 2017-2020 Lawrence Livermore National Security, LLC and other
# CallFlow Project Developers. See the top-level LICENSE file for details.
#
# SPDX-License-Identifier: MIT
# ------------------------------------------------------------------------------
"""
CallFlow's operation API.
"""
from .filter import Filter
from .group import Group
from .unify import Unify
<<<<<<< HEAD
from .config import Config

__all__ = ["Filter", "Group", "Unify", "Config"]
=======
from .regex_module_matcher import RegexModuleMatcher

__all__ = ["Filter", "Group", "Unify", "RegexModuleMatcher"]
>>>>>>> 1aa64d94

# ------------------------------------------------------------------------------<|MERGE_RESOLUTION|>--- conflicted
+++ resolved
@@ -9,14 +9,9 @@
 from .filter import Filter
 from .group import Group
 from .unify import Unify
-<<<<<<< HEAD
 from .config import Config
-
-__all__ = ["Filter", "Group", "Unify", "Config"]
-=======
 from .regex_module_matcher import RegexModuleMatcher
 
-__all__ = ["Filter", "Group", "Unify", "RegexModuleMatcher"]
->>>>>>> 1aa64d94
+__all__ = ["Filter", "Group", "Unify", "Config", "RegexModuleMatcher"]
 
 # ------------------------------------------------------------------------------