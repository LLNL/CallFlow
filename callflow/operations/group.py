--- conflicted
+++ resolved
@@ -68,21 +68,12 @@
         """
         #LOGGER.debug('computing grouping')
 
-<<<<<<< HEAD
-        group_path = {}
-        component_path = {}
-        component_level = {}
-        entry_func = {}
-        show_node = {}
-        node_name = {}
-=======
         # no need to recompute. should use the one available in supergraph
         #self.callsite_module_map = self.sg.df_get_column("module", "name").to_dict()
         #LOGGER.profile(f'computed callsite_module_map: {len(self.callsite_module_map)}')
 
         #self.callsite_path_map = self.sg.df_get_column("path", "name").to_dict()
         #LOGGER.profile(f'computed callsite_path_map: {len(self.callsite_path_map)}')
->>>>>>> 36e63469
 
         LOGGER.debug(
             f"Nodes: {len(self.sg.nxg.nodes())}, Edges: {len(self.sg.nxg.edges())}"
@@ -241,12 +232,6 @@
         #LOGGER.profile(df_info(self.sg.dataframe))
 
         # update the graph
-<<<<<<< HEAD
-        self.sg.df_update_mapping("group_path", group_path)
-        self.sg.df_update_mapping("component_path", component_path)
-        self.sg.df_update_mapping("component_level", component_level)
-        self.sg.df_update_mapping("entry_function", entry_func)
-=======
         self.sg.df_add_column("group_path", apply_dict=group_path, dict_default='')
         self.sg.df_add_column("component_path", apply_dict=component_path, dict_default='')
         # self.sg.df_add_column("component_level", apply_dict=component_level, dict_default='')
@@ -256,7 +241,6 @@
         # self.sg.df_add_column("vis_name", apply_dict=node_name, dict_default='')
         # LOGGER.debug('finished grouping')
         LOGGER.profile(f'Finished Grouping: {df_info(self.sg.dataframe)}')
->>>>>>> 36e63469
 
     def _construct_group_path(self, path):  # noqa: C901
         """
