--- conflicted
+++ resolved
@@ -60,18 +60,6 @@
 
             # ------------------------------------------------------------------
             # unify the dataframe
-<<<<<<< HEAD
-
-            # add dataset name
-            _sg = sg.dataframe.assign(dataset=sg.name)
-
-            # remap the modules in this supergraph to the one in ensemble graph
-            _mod_map = create_reindex_map(sg.modules, self.eg.modules)
-            _sg['module'] = _sg['module'].apply(lambda _: _mod_map[_])
-
-            self.eg.dataframe = pd.concat([self.eg.dataframe, _sg], sort=True)
-
-=======
             # remap the modules in this supergraph to the one in ensemble graph
             _mod_map = create_reindex_map(sg.modules, self.eg.modules)
 
@@ -86,7 +74,6 @@
             # TODO: *later*, avoid creating the concatenated dataframe
             self.eg.dataframe = pd.concat([self.eg.dataframe, sg.dataframe], sort=True)
 
->>>>>>> 58503f47
             # ------------------------------------------------------------------
             # unify the graph
             if not self.eg.nxg.is_multigraph() == sg.nxg.is_multigraph():
