--- conflicted
+++ resolved
@@ -42,17 +42,7 @@
         self.filter_perc = filter_perc
         LOGGER.info(
             f'Filtering ({self.sg}) by "{self.filter_by}" = {self.filter_perc}%'
-        )
-
-<<<<<<< HEAD
-        self.f_callsites = list(self.sg.callsites.values())
-
-=======
-        # ----------------------------------------------------------------------
-        # Process the dataframe
->>>>>>> 816d05b5
-        if False: ## TODO: move this to the filter class!
-            # Find the mean runtime of all the roots.
+        )e
             self.mean_root_inctime = self.df_mean_runtime(gf.dataframe, self.roots, "time (inc)")
 
             # Formulate the hatchet query.
@@ -66,23 +56,6 @@
             LOGGER.info(f"Number of callsites in after QueryMatcher: {len(self.f_callsites)}")
 
             LOGGER.profile(f'-----> Finished with hatchet filter: {_df_info(self.dataframe)}')
-<<<<<<< HEAD
-=======
-
-        # self.callsites = df_unique(sg.dataframe, "name")
-        # LOGGER.info(f"Number of callsites before QueryMatcher: {len(self.callsites)}")       
-        
-        # # Filter the graphframe using hatchet (initial filtering) using QueryMatcher.
-        # query = [
-        #     ("*", {f"{self.sg.df_get_proxy(filter_by)}": f"> {filter_perc * 0.01 * self.sg.mean_root_inctime}"})
-        # ]
-        # LOGGER.debug(f"Query is :{query}")
-        # # self.sg.gf.drop_index_levels()
-        # fgf = self.sg.gf.filter(query)
-        
-        # self.f_callsites = df_unique(fgf.dataframe, "name")
-        # LOGGER.info(f"Number of callsites in after QueryMatcher: {len(self.f_callsites)}")
->>>>>>> 816d05b5
 
         self.compute()
         
@@ -113,11 +86,7 @@
         :return nxg (networkx.graph):
         """
         LOGGER.debug(f'Filtering {self.__str__()}: "{filter_by}" <= {filter_val}')
-<<<<<<< HEAD
         callsites = self.f_callsites 
-=======
-        callsites = self.sg.f_callsites
->>>>>>> 816d05b5
 
         # self.dataframe = self.sg.df_filter_by_value(filter_by, filter_val)
         if len(callsites) > 0:
