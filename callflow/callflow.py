# Copyright 2017-2020 Lawrence Livermore National Security, LLC and other
# CallFlow Project Developers. See the top-level LICENSE file for details.
#
# SPDX-License-Identifier: MIT

import os
import json

# ------------------------------------------------------------------------------
# CallFlow imports
import callflow
from callflow.timer import Timer
from callflow import SuperGraph, EnsembleGraph
from callflow.algorithms import DeltaConSimilarity, BlandAltman
from callflow.layout import NodeLinkLayout, SankeyLayout, HierarchyLayout
from callflow.modules import ParameterProjection, DiffView, MiniHistogram, FunctionList

LOGGER = callflow.get_logger(__name__)


class CallFlow:
    def __init__(self, config: dict = None, data_dir: str = None):
        """
        Entry interface to access CallFlow's functionalities. "
        """

        # Assert if config is provided.
        assert isinstance(config, dict)

        self.timer = Timer()

        if config:
            self.config = config
        elif data_dir:
            self.config = self.read_config()

        self.config["parameter_props"] = self._parameter_props(self.config)

        ndatasets = len(self.config["runs"])
        assert ndatasets > 0
        self.ensemble = ndatasets > 1

    # --------------------------------------------------------------------------
    # Processing methods.
    def _create_dot_callflow_folder(self):
        """
        Create a .callflow directory and empty files.
        """
        LOGGER.info(f".callflow directory is: {self.config['save_path']}")

        if not os.path.exists(self.config["save_path"]):
            os.makedirs(self.config["save_path"])
            os.makedirs(os.path.join(self.config["save_path"], "ensemble"))

        dataset_folders = [
            os.path.join(self.config["save_path"], k["name"])
            for k in self.config["runs"]
        ]

        dataset_folders.append("ensemble")

        for dataset in dataset_folders:
            dataset_dir = os.path.join(self.config["save_path"], dataset)
            if not os.path.exists(dataset_dir):
                # if self.debug:
                LOGGER.info(f"Creating .callflow directory for dataset : {dataset}")
                os.makedirs(dataset_dir)

            files = ["df.csv", "nxg.json", "hatchet_tree.txt", "auxiliary_data.json"]
            for f in files:
                fname = os.path.join(dataset_dir, f)
                if not os.path.exists(fname):
                    open(fname, "w").close()

    def _remove_dot_callflow_folder(self):
        """
        TODO: We might want to delete the .callflow folder when we re-process/re-write.
        """
        pass

    def process(self):
        """
        Process the datasets based on the format (i.e., either single or ensemble)
        """
        if self.ensemble:
            self._process_ensemble(self.config["runs"])
        else:
            self._process_single(self.config["runs"][0])

    def load(self):
        """
        Load the processed datasets by the format.
        """
        ndatasets = len(self.config["runs"])
        self.config["parameter_props"] = self._parameter_props(self.config)

        if self.ensemble:
            self.supergraphs = self._read_ensemble()
            # assertion here is 1 less than self.supergraph.keys, becasuse
            # self.supergraphs contains the ensemble supergraph as well.
            assert len(self.supergraphs.keys()) == 1 + ndatasets
        else:
            self.supergraphs = self._read_single()
            assert len(self.supergraphs.keys()) == 1

        # Adds basic information to config.
        # Config is later return to client app on "init" request.
        self.config["runtime_props"] = self._runtime_props(self.supergraphs)

    def _process_single(self, dataset):
        """
        Single dataset processing.
        """
        dataset_tag = dataset["name"]

        LOGGER.info("#########################################")
        LOGGER.info(f"Single Mode: {dataset_tag}")
        LOGGER.info("#########################################")

        with self.timer.phase("Create Supergraph"):
            supergraph = SuperGraph(config=self.config, tag=dataset_tag, mode="process")

        with self.timer.phase("Process GraphFrame"):
            # Process each graphframe.
            supergraph.process_gf()

        # with self.timer.phase("Filter GraphFrame"):
        # Filter by inclusive or exclusive time.
        # supergraph.filter_gf(mode="single")

        with self.timer.phase("Group GraphFrame"):
            # Group by module.
            supergraph.group_gf(group_by=self.config["group_by"])

        with self.timer.phase("Writing the packaged data"):
            # Store the graphframe.
            supergraph.write_gf("entire")

        with self.timer.phase("Final processing"):
            supergraph.single_auxiliary(
                dataset=dataset["name"], binCount=20, process=True
            )

<<<<<<< HEAD
        print(self.timer)
=======
        supergraph.ensemble_auxiliary(
            datasets=[dataset_tag],
            MPIBinCount=20,
            RunBinCount=20,
            process=True,
            write=True,
        )
>>>>>>> 2235030e

    def _process_ensemble(self, datasets):
        """
        Ensemble processing of datasets.
        """
        # Before we process the ensemble, we perform single processing on all datasets.
        single_supergraphs = {}
        for dataset in datasets:
            dataset_tag = dataset["name"]
            # Create an instance of dataset.
            LOGGER.info("#########################################")
            LOGGER.info(f"Dataset name: {dataset_tag}")
            LOGGER.info("#########################################")
            single_supergraphs[dataset_tag] = SuperGraph(
                config=self.config, tag=dataset_tag, mode="process"
            )

<<<<<<< HEAD
            with self.timer.phase("Process GraphFrame"):
                # Process each graphframe.
                single_supergraphs[dataset_name].process_gf()

            with self.timer.phase("Group GraphFrame"):
                single_supergraphs[dataset_name].group_gf(group_by="module")

            # with self.timer.phase("Write GraphFrame"):
            #     # Write the entire graphframe into .callflow.
            #     single_supergraphs[dataset_name].write_gf("entire")

            with self.timer.phase("Single auxiliary"):
                # Single auxiliary processing.
                single_supergraphs[dataset_name].single_auxiliary(
                    dataset=dataset_name, binCount=20, process=True,
                )
=======
            # Process each graphframe.
            single_supergraphs[dataset_tag].process_gf()

            single_supergraphs[dataset_tag].group_gf(group_by="module")

            # Write the entire graphframe into .callflow.
            single_supergraphs[dataset_tag].write_gf("entire")

            # Single auxiliary processing.
            single_supergraphs[dataset_tag].ensemble_auxiliary(
                datasets=[dataset_tag],
                MPIBinCount=20,
                RunBinCount=20,
                process=True,
                write=True,
            )
>>>>>>> 2235030e

        with self.timer.phase("Create Ensemble Supergraph"):
            # Create a supergraph class for ensemble case.
            ensemble_supergraph = EnsembleGraph(
                self.config, "ensemble", mode="process", supergraphs=single_supergraphs
            )

        with self.timer.phase("Filter ensemble GraphFrame"):
            # Filter the ensemble graphframe.
            ensemble_supergraph.filter_gf(mode="ensemble")

        # with self.timer.phase("Group ensemble GraphFrame"):
        #     # Group by module.
        #     ensemble_supergraph.group_gf(group_by=self.config["group_by"])

        # with self.timer.phase("Write ensemble GraphFrame"):
        #     # Write the grouped graphframe.
        #     ensemble_supergraph.write_gf("group")

<<<<<<< HEAD
        with self.timer.phase("Ensemble Auxiliary"):
            # Ensemble auxiliary processing.
            ensemble_supergraph.ensemble_auxiliary(
                datasets=self.config["parameter_props"]["runs"],
                MPIBinCount=20,
                RunBinCount=20,
                process=True,
                write=True,
            )
        print(self.timer)
=======
        # Ensemble auxiliary processing.
        ensemble_supergraph.ensemble_auxiliary(
            datasets=self.config["parameter_props"]["runs"],
            MPIBinCount=20,
            RunBinCount=20,
            process=True,
            write=True,
        )
>>>>>>> 2235030e

    def _read_single(self):
        """
        Read the single .callflow files required for client.
        """
        supergraphs = {}
        # Only consider the first dataset from the listing.
        dataset_name = self.config["parameter_props"]["runs"][0]
        supergraphs[dataset_name] = SuperGraph(
            config=self.config, tag=dataset_name, mode="render"
        )

        return supergraphs

    def _read_ensemble(self):
        """
        Read the ensemble .callflow files required for client.
        """
        supergraphs = {}

        for dataset_name in self.config["parameter_props"]["runs"]:
            supergraphs[dataset_name] = SuperGraph(
                config=self.config, tag=dataset_name, mode="render"
            )

        supergraphs["ensemble"] = EnsembleGraph(
            config=self.config, tag="ensemble", mode="render"
        )
        return supergraphs

    # --------------------------------------------------------------------------
    # Reading and rendering methods.
    # All the functions below are Public methods that are accessed by the server.

    def _runtime_props(self, supergraphs):
        """
        Adds runtime information (like max, min inclusive and exclusive runtime).
        """
        props = {}
        props["maxIncTime"] = {}
        props["maxExcTime"] = {}
        props["minIncTime"] = {}
        props["minExcTime"] = {}
        props["numOfRanks"] = {}
        maxIncTime = 0
        maxExcTime = 0
        minIncTime = 0
        minExcTime = 0
        maxNumOfRanks = 0
        for idx, tag in enumerate(supergraphs):
            props["maxIncTime"][tag] = supergraphs[tag].gf.df["time (inc)"].max()
            props["maxExcTime"][tag] = supergraphs[tag].gf.df["time"].max()
            props["minIncTime"][tag] = supergraphs[tag].gf.df["time (inc)"].min()
            props["minExcTime"][tag] = supergraphs[tag].gf.df["time"].min()
            props["numOfRanks"][tag] = len(supergraphs[tag].gf.df["rank"].unique())
            maxExcTime = max(props["maxExcTime"][tag], maxExcTime)
            maxIncTime = max(props["maxIncTime"][tag], maxIncTime)
            minExcTime = min(props["minExcTime"][tag], minExcTime)
            minIncTime = min(props["minIncTime"][tag], minIncTime)
            maxNumOfRanks = max(props["numOfRanks"][tag], maxNumOfRanks)

        props["maxIncTime"]["ensemble"] = maxIncTime
        props["maxExcTime"]["ensemble"] = maxExcTime
        props["minIncTime"]["ensemble"] = minIncTime
        props["minExcTime"]["ensemble"] = minExcTime
        props["numOfRanks"]["ensemble"] = maxNumOfRanks

        return props

    def _parameter_props(self, config):
        """
        Adds parameter information (like path, tag name, and other information fetched).
        """
        props = {}
        props["runs"] = []
        props["data_path"] = {}
        props["profile_format"] = {}

        for run in config["runs"]:
            tag = run["name"]
            props["runs"].append(tag)
            if run["profile_format"] == "hpctoolkit":
                props["data_path"][tag] = run["path"] + "/" + tag
            else:
                props["data_path"][tag] = run["path"]

            props["profile_format"][tag] = run["profile_format"]

        return props

    def request_general(self, operation):
        """
        Handles general requests
        """
        _OPERATIONS = ["init", "supergraph_data"]

        assert "name" in operation
        assert operation["name"] in _OPERATIONS

        operation_name = operation["name"]

        if operation_name == "init":
            return self.config

        elif operation_name == "supergraph_data":
            if len(operation["datasets"]) > 1:
                return self.supergraphs["ensemble"].auxiliary_data
            return self.supergraphs[operation["datasets"][0]].auxiliary_data

    def request_single(self, operation):
        """
        Handles requests connected to Single CallFlow.
        """
        _OPERATIONS = [
            "cct",
            "supergraph",
            "split_mpi_distribution",
        ]
        assert "name" in operation
        assert operation["name"] in _OPERATIONS

        operation_name = operation["name"]

        LOGGER.info(f"[Single Mode] {operation}")

        if operation_name == "supergraph":
            if "reveal_callsites" in operation:
                reveal_callsites = operation["reveal_callsites"]
            else:
                reveal_callsites = []

            if "split_entry_module" in operation:
                split_entry_module = operation["split_entry_module"]
            else:
                split_entry_module = ""

            if "split_callee_module" in operation:
                split_callee_module = operation["split_callee_module"]
            else:
                split_callee_module = ""

            single_supergraph = SankeyLayout(
                supergraph=self.supergraphs[operation["dataset"]],
                path="group_path",
                reveal_callsites=reveal_callsites,
                split_entry_module=split_entry_module,
                split_callee_module=split_callee_module,
            )
            return single_supergraph.nxg

        elif operation_name == "cct":
            result = NodeLinkLayout(
                supergraph=self.supergraphs[operation["dataset"]],
                callsite_count=operation["functionsInCCT"],
            )
            return result.nxg

        elif operation_name == "function":
            functionlist = FunctionList(
                self.supergraphs[operation["dataset"]], operation["module"]
            )
            return functionlist.result

        elif operation_name == "split_mpi_distribution":
            pass

    # flake8: noqa: C901
    def request_ensemble(self, operation):
        """
        Handles all the socket requests connected to Single CallFlow.
        """
        _OPERATIONS = ["cct", "supergraph", "module_hierarchy", "projection", "compare"]

        assert "name" in operation
        assert operation["name"] in _OPERATIONS

        operation_name = operation["name"]
        datasets = self.config["parameter_props"]["runs"]

        if operation_name == "init":
            return self.config

        elif operation_name == "cct":
            result = NodeLinkLayout(
                supergraph=self.supergraphs["ensemble"],
                callsite_count=operation["functionsInCCT"],
            )
            return result.nxg

        elif operation_name == "supergraph":
            if "reveal_callsites" in operation:
                reveal_callsites = operation["reveal_callsites"]
            else:
                reveal_callsites = []

            if "split_entry_module" in operation:
                split_entry_module = operation["split_entry_module"]
            else:
                split_entry_module = ""

            if "split_callee_module" in operation:
                split_callee_module = operation["split_callee_module"]
            else:
                split_callee_module = ""

            ensemble_super_graph = SankeyLayout(
                supergraph=self.supergraphs["ensemble"],
                path="group_path",
                reveal_callsites=reveal_callsites,
                split_entry_module=split_entry_module,
                split_callee_module=split_callee_module,
            )
            return ensemble_super_graph.nxg

        elif operation_name == "module_hierarchy":
            modulehierarchy = HierarchyLayout(
                self.supergraphs["ensemble"], operation["module"]
            )
            return modulehierarchy.nxg

        elif operation_name == "projection":
            projection = ParameterProjection(
                supergraph=self.supergraphs["ensemble"],
                targetDataset=operation["targetDataset"],
                n_cluster=operation["numOfClusters"],
            )
            return projection.result.to_json(orient="columns")

        elif operation_name == "compare":
            compareDataset = operation["compareDataset"]
            targetDataset = operation["targetDataset"]
            if operation["selectedMetric"] == "Inclusive":
                selectedMetric = "time (inc)"
            elif operation["selectedMetric"] == "Exclusive":
                selectedMetric = "time"

            compare = DiffView(
                self.supergraphs["ensemble"],
                compareDataset,
                targetDataset,
                selectedMetric,
            )
            return compare.result

        # Not used.
        elif operation_name == "scatterplot":
            assert False
            if operation["plot"] == "bland-altman":
                state1 = self.states[operation["dataset"]]
                state2 = self.states[operation["dataset2"]]
                col = operation["col"]
                catcol = operation["catcol"]
                dataset1 = operation["dataset"]
                dataset2 = operation["dataset2"]
                ret = BlandAltman(
                    state1, state2, col, catcol, dataset1, dataset2
                ).results
            return ret

        # Not used.
        elif operation_name == "similarity":
            assert False
            if operation["module"] == "all":
                dirname = self.config.callflow_dir
                similarity_filepath = dirname + "/" + "similarity.json"
                with open(similarity_filepath, "r") as similarity_file:
                    self.similarities = json.load(similarity_file)
            else:
                self.similarities = {}
                for idx, dataset in enumerate(datasets):
                    self.similarities[dataset] = []
                    for idx_2, dataset2 in enumerate(datasets):
                        union_similarity = DeltaConSimilarity(
                            self.states[dataset2].g, self.states[dataset].g
                        )
                    self.similarities[dataset].append(union_similarity.result)
            return self.similarities

        # Not used.
        elif operation_name == "run-information":
            assert False
            ret = []
            for idx, state in enumerate(self.states):
                self.states[state].projection_data["dataset"] = state
                ret.append(self.states[state].projection_data)
            return ret<|MERGE_RESOLUTION|>--- conflicted
+++ resolved
@@ -141,9 +141,6 @@
                 dataset=dataset["name"], binCount=20, process=True
             )
 
-<<<<<<< HEAD
-        print(self.timer)
-=======
         supergraph.ensemble_auxiliary(
             datasets=[dataset_tag],
             MPIBinCount=20,
@@ -151,7 +148,6 @@
             process=True,
             write=True,
         )
->>>>>>> 2235030e
 
     def _process_ensemble(self, datasets):
         """
@@ -169,24 +165,6 @@
                 config=self.config, tag=dataset_tag, mode="process"
             )
 
-<<<<<<< HEAD
-            with self.timer.phase("Process GraphFrame"):
-                # Process each graphframe.
-                single_supergraphs[dataset_name].process_gf()
-
-            with self.timer.phase("Group GraphFrame"):
-                single_supergraphs[dataset_name].group_gf(group_by="module")
-
-            # with self.timer.phase("Write GraphFrame"):
-            #     # Write the entire graphframe into .callflow.
-            #     single_supergraphs[dataset_name].write_gf("entire")
-
-            with self.timer.phase("Single auxiliary"):
-                # Single auxiliary processing.
-                single_supergraphs[dataset_name].single_auxiliary(
-                    dataset=dataset_name, binCount=20, process=True,
-                )
-=======
             # Process each graphframe.
             single_supergraphs[dataset_tag].process_gf()
 
@@ -203,7 +181,6 @@
                 process=True,
                 write=True,
             )
->>>>>>> 2235030e
 
         with self.timer.phase("Create Ensemble Supergraph"):
             # Create a supergraph class for ensemble case.
@@ -223,7 +200,6 @@
         #     # Write the grouped graphframe.
         #     ensemble_supergraph.write_gf("group")
 
-<<<<<<< HEAD
         with self.timer.phase("Ensemble Auxiliary"):
             # Ensemble auxiliary processing.
             ensemble_supergraph.ensemble_auxiliary(
@@ -234,16 +210,6 @@
                 write=True,
             )
         print(self.timer)
-=======
-        # Ensemble auxiliary processing.
-        ensemble_supergraph.ensemble_auxiliary(
-            datasets=self.config["parameter_props"]["runs"],
-            MPIBinCount=20,
-            RunBinCount=20,
-            process=True,
-            write=True,
-        )
->>>>>>> 2235030e
 
     def _read_single(self):
         """
