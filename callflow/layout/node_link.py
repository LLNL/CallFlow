# *******************************************************************************
# * Copyright (c) 2020, Lawrence Livermore National Security, LLC.
# * Produced at the Lawrence Livermore National Laboratory.
# *
# * Written by Suraj Kesavan <htpnguyen@ucdavis.edu>.
# *
# * LLNL-CODE-740862. All rights reserved.
# *
# * This file is part of CallFlow. For details, see:
# * https://github.com/LLNL/CallFlow
# * Please also read the LICENSE file for the MIT License notice.
# ******************************************************************************
# Library imports
import networkx as nx

# CallFlow imports
import hatchet as ht
import callflow
from callflow.timer import Timer

class NodeLinkLayout:
    """
    Node link layout for CCT.
    """

    # --------------------------------------------------------------------------
    @staticmethod
    def compute(gf, graph_type='callgraph',
                    node_types_to_include=['function']):

        assert isinstance(gf, ht.GraphFrame)
        assert isinstance(graph_type, str)
        assert isinstance(node_types_to_include, list)
        assert graph_type in ['cct', 'callgraph']
        assert all(isinstance(t, str) for t in node_types_to_include)
        assert gf.graph.is_tree()

        print('Computing {} for graphframe with {} entries'.format(graph_type, '?'))

        nxg = nx.DiGraph()
        timer = Timer()

        ignore_cols = ["name", "nid", "type", "file", "line", "module", "path"]
        cols = list(gf.dataframe.columns)
        metrics = [c for c in cols if c not in ignore_cols]

        # ----------------------------------------------------------------------
        def label(frame):
            assert isinstance(frame, ht.frame.Frame)
            _type = frame['type']
            if _type == "function":
                return frame["name"]
            elif _type in ["statement", "loop"]:
                return '{}:{}'.format(frame["file"], frame["line"])
            assert False

        def nodeid(node):
            assert isinstance(node, ht.node.Node)
            if node.frame["type"] not in node_types_to_include:
                return None
            if graph_type == 'cct':
                return node._hatchet_nid
            else:
                return label(node.frame)

        # ----------------------------------------------------------------------
        # Create the graph (nodes and edges)
        with timer.phase("Creating {}".format(graph_type)):

            for node in gf.graph.traverse():

                nid = nodeid(node)
                # TODO: this will create a break.
                # we should crawl up the tree to find a parent of required type
                # e.g., if we have to skip statements, we should go up to
                # find the function and connect the parent with children
                if nid is None:
                    continue

                nxg.add_node(nid, label=label(node.frame))
                for c in node.children:
                    cid = nodeid(c)
                    if cid is None:
                        continue
                    nxg.add_node(cid, label=label(c.frame))
                    nxg.add_edge(nid, cid)

        # ----------------------------------------------------------------------
        # does the dataframe contain module names?
        have_modules = "module" in cols

        # Add node attributes.
        with timer.phase("Add node attributes"):

            callsites = list(gf.dataframe["name"].unique())
            module_map = {}

            # need to add these attributes to the nodes
            attr2add = metrics + ["name"]
            if have_modules:
                attr2add.append("module")
                for c in callsites:
                    module_map[c] = gf.dataframe.loc[gf.dataframe["name"] == c]["module"].unique()[0]

            # compute data map
            datamap = NodeLinkLayout._get_node_attrs_from_df(
                gf.dataframe, attr2add, callsites, module_map
            )
            for idx, key in enumerate(datamap):
                nx.set_node_attributes(nxg, name=key, values=datamap[key])

        # ----------------------------------------------------------------------
        # Add edge attributes.
        with timer.phase("Add edge counts"):

            # how many times does an edge exist?
            count_edge = {}
            source = None

            # TODO: why starting from every node?
            # this should only be the root
            for start_node in nxg.nbunch_iter(source):
                for edge in nx.edge_dfs(nxg, start_node):
                    count_edge[edge] = count_edge.get(edge, 0) + 1

            nx.set_edge_attributes(nxg, name="count", values=count_edge)

        return nxg

    # --------------------------------------------------------------------------
    @staticmethod
    def write_dot(nxg, filename="callgraph.dot"):

        assert isinstance(nxg, nx.DiGraph)
        assert isinstance(filename, str)

        from networkx.drawing.nx_agraph import write_dot
        write_dot(nxg, filename)

    # --------------------------------------------------------------------------
    @staticmethod
    def _get_node_attrs_from_df(dataframe, attr2add, callsites2add, module_map):

        assert isinstance(dataframe, pd.DataFrame)
        assert isinstance(attr2add, list)
        assert isinstance(callsites2add, list)
        assert isinstance(module_map, dict)

        have_modules = len(module_map) > 0

        # group the dataframe by module and name
        if have_modules:
            grouped_df = dataframe.groupby(["module", "name"])
        else:
            grouped_df = dataframe.groupby(["name"])

        # create data maps for each node (key = (attribute, callsite))
        node_data_maps = {}

        for attribute in attr2add:
            # TODO: this needs attention (why max?)
            attribute_map = grouped_df[attribute].max().to_dict()
            node_data_maps[attribute] = {}

            for callsite in callsites2add:
                if attribute == "name":
                    node_data_maps[attribute][callsite] = callsite
                elif attribute == "module":
                    node_data_maps[attribute][callsite] = module_map[callsite]
                elif have_modules:
                    if module_map[callsite] is not None:
                        node_data_maps[attribute][callsite] = attribute_map[
                            (module_map[callsite], callsite)
                        ]
                else:
                    node_data_maps[attribute][callsite] = attribute_map[callsite]

        return node_data_maps

    # --------------------------------------------------------------------------


# TODO:
# ideally, we want the CallFlowNodeLinkLayout to derive from NodeLinkLayout
# NodeLinkLayout works on a hatchet graphframe, and creates a cct or callgraph
# the CallFlowNodeLinkLayout should do what callflow needs additionally
# filtering, module map, ensembles, etc, and leave the core functionality
# to callgrpah layout
class CallFlowNodeLinkLayout:

    # TODO: delete this once the "new" get_node_attributes is testeed
    _COLUMNS = ["time (inc)", "time", "name", "module"]

    def __init__(self, graphframe,
                       filter_metric="",  # filter the CCT based on this metric (empty string: no filtering!)
                       filter_count=50,   # filter to these many nodes
                ):

        assert isinstance(graphframe, callflow.GraphFrame)
        assert isinstance(filter_count, int)
        assert isinstance(filter_metric, str)
        assert filter_count > 0

        self.timer = Timer()

        # set the current graph being rendered.
        self.gf = graphframe

        # all the columns of this dataframe
        cols = list(self.gf.df.columns)

        # add paths if not already present
        # TODO: is this really needed?
        # should this be a local construct?
        if "path" not in cols:
            self.gf.add_paths()

        # Make this class support general metrics
        self.metrics = self.gf.get_metrics()

        # get a list of callsites to work with
        if filter_metric == "":
            df = self.gf.df

        else:
            if filter_metric not in self.metrics:
                raise ValueError(
                    "filter_metric = ({}) not found in dataframe".format(filter_metric)
                )
            callsites = list(self.gf.get_top_by_attr(filter_count, filter_metric))
            df = self.gf.filter_by_name(callsites)

        with self.timer.phase(f"Creating CCT."):
            self.nxg = CallFlowNodeLinkLayout._create_nxg_from_paths(df["path"].tolist())

        # Number of runs in the state.
        # TODO: handle this better.
        if "dataset" in cols:
            self.runs = df["dataset"].unique()
        else:
            self.runs = []

        # Add node and edge attributes.
        with self.timer.phase("Add graph attributes"):
            self._add_node_attributes()
            self._add_edge_attributes()

        # Find cycles in the nxg.
        with self.timer.phase(f"Find cycles"):
            self.nxg.cycles = CallFlowNodeLinkLayout._find_cycle(self.nxg)

        #print(self.nxg.nodes())

    # --------------------------------------------------------------------------
<<<<<<< HEAD
    @staticmethod
    def _get_node_attrs_from_df(dataframe, attr2add, callsites2add, module_map):

        assert isinstance(dataframe, pd.DataFrame)
        assert isinstance(attr2add, list)
        assert isinstance(callsites2add, list)
        assert isinstance(module_map, dict)

        have_modules = len(module_map) > 0

        # group the dataframe by module and name
        if have_modules:
            grouped_df = dataframe.groupby(["module", "name"])
        else:
            grouped_df = dataframe.groupby(["name"])

        # create data maps for each node (key = (attribute, callsite))
        node_data_maps = {}

        for attribute in attr2add:
            attribute_map = grouped_df[attribute].max().to_dict()
            node_data_maps[attribute] = {}

            for callsite in callsites2add:

                if attribute == "name":
                    node_data_maps[attribute][callsite] = callsite
                elif attribute == "module":
                    node_data_maps[attribute][callsite] = module_map[callsite]
                elif not have_modules:
                    node_data_maps[attribute][callsite] = attribute_map[callsite]
                elif module_map[callsite] is not None:
                    node_data_maps[attribute][callsite] = attribute_map[
                        (module_map[callsite], callsite)
                    ]

        return node_data_maps

=======
    # flake8: noqa: C901
>>>>>>> e220f270
    def _add_node_attributes(self):

        have_modules = "module" in list(self.gf.df.columns)

        # need to add these callsites (and their module map)
        callsites2add = list(self.nxg.nodes())
        module_map = {}

        # need to add these attributes to the nodes
        attr2add = self.metrics + ["name"]

        if have_modules:
            attr2add.append("module")
            for c in callsites2add:
                module_map[c] = self.gf.get_module_name(c)

        # ----------------------------------------------------------------------
        # compute data map
        datamap = self._get_node_attrs_from_df(
            self.gf.df, attr2add, callsites2add, module_map
        )
        for idx, key in enumerate(datamap):
            nx.set_node_attributes(self.nxg, name=key, values=datamap[key])

        # ----------------------------------------------------------------------
        # compute map across data
        for run in self.runs:
            target_df = self.gf.df.loc[self.gf.df["dataset"] == run]

            if have_modules:
                target_module_group_df = target_df.groupby(["module"])
                valid_callsites = list(
                    target_module_group_df["name"].unique().to_dict().keys()
                )
                callsites2add_run = [c for c in callsites2add if c in valid_callsites]

            datamap = self._get_node_attrs_from_df(
                target_df, attr2add, callsites2add_run, module_map
            )
            nx.set_node_attributes(self.nxg, name=run, values=datamap)

        # ----------------------------------------------------------------------

    # --------------------------------------------------------------------------
    # TODO: delete this once the original behavior is tested!
    def _add_node_attributes_v0(self):

        module_name_group_df = self.supergraph.gf.df.groupby(["module", "name"])
        name_time_inc_map = module_name_group_df["time (inc)"].max().to_dict()
        name_time_exc_map = module_name_group_df["time"].max().to_dict()

        # compute data map
        datamap = {}
        for callsite in self.nxg.nodes():

            module = self.supergraph.get_module_name(callsite)

            for column in CallFlowNodeLinkLayout._COLUMNS:
                if column not in datamap:
                    datamap[column] = {}

                if column == "time (inc)":
                    datamap[column][callsite] = name_time_inc_map[(module, callsite)]
                # elif column == "time":
                #     datamap[column][callsite] = name_time_exc_map[(module, callsite)]
                elif column == "name":
                    datamap[column][callsite] = callsite
                elif column == "module":
                    datamap[column][callsite] = module

        # ----------------------------------------------------------------------
        for idx, key in enumerate(datamap):
            nx.set_node_attributes(self.nxg, name=key, values=datamap[key])

        # ----------------------------------------------------------------------
        # compute map across data
        for run in self.runs:
            target_df = self.supergraph.gf.df.loc[
                self.supergraph.gf.df["dataset"] == run
            ]
            target_module_group_df = target_df.groupby(["module"])
            target_module_name_group_df = target_df.groupby(["module", "name"])
            target_module_callsite_map = (
                target_module_group_df["name"].unique().to_dict()
            )
            target_name_time_inc_map = (
                target_module_name_group_df["time (inc)"].max().to_dict()
            )
            # target_name_time_exc_map = (
            #     target_module_name_group_df["time"].max().to_dict()
            # )

            datamap = {}
            for callsite in self.nxg.nodes():

                if callsite not in target_module_callsite_map.keys():
                    continue

                module = self.supergraph.get_module_name(callsite)

                if callsite not in datamap:
                    datamap[callsite] = {}

                for column in CallFlowNodeLinkLayout._COLUMNS:

                    if column not in datamap:
                        datamap[column] = {}

                    if column == "time (inc)":
                        datamap[callsite][column] = target_name_time_inc_map[module]
                    elif column == "time":
                        datamap[callsite][column] = target_module_time_exc_map[module]
                    elif column == "module":
                        datamap[callsite][column] = module
                    elif column == "name":
                        datamap[callsite][column] = callsite

            # ------------------------------------------------------------------
            nx.set_node_attributes(self.nxg, name=run, values=datamap)

    # --------------------------------------------------------------------------
    def _add_edge_attributes(self):

        source = None
        orientation = None
        is_directed = self.nxg.is_directed()

        edge_counter = {}

        for start_node in self.nxg.nbunch_iter(source):
            for edge in nx.edge_dfs(self.nxg, start_node, orientation):

                tail, head = CallFlowNodeLinkLayout._tailhead(edge, is_directed, orientation)

                if edge not in edge_counter:
                    edge_counter[edge] = 0

                if tail == head:
                    edge_counter[edge] += 1
                else:
                    edge_counter[edge] = 1

        # ----------------------------------------------------------------------
        nx.set_edge_attributes(self.nxg, name="count", values=edge_counter)

    # --------------------------------------------------------------------------
    # Reports the number of cycles in the callpaths.
    @staticmethod
    def _find_cycle(G, source=None, orientation=None):
        """
        if not G.is_directed() or orientation in (None, "original"):

            def tailhead(edge):
                return edge[:2]

        elif orientation == "reverse":

            def tailhead(edge):
                return edge[1], edge[0]

        elif orientation == "ignore":

            def tailhead(edge):
                if edge[-1] == "reverse":
                    return edge[1], edge[0]
                return edge[:2]
        """
        explored = set()
        cycle = []
        count = 0
        final_node = None
        is_directed = G.is_directed()
        for start_node in G.nbunch_iter(source):
            if start_node in explored:
                # No loop is possible.
                continue

            edges = []
            # All nodes seen in this iteration of edge_dfs
            seen = {start_node}
            # Nodes in active path.
            active_nodes = {start_node}
            previous_head = None

            for edge in nx.edge_dfs(G, start_node, orientation):
                # Determine if this edge is a continuation of the active path.
                tail, head = CallFlowNodeLinkLayout._tailhead(edge, is_directed, orientation)
                if head in explored:
                    # Then we've already explored it. No loop is possible.
                    continue
                if previous_head is not None and tail != previous_head:
                    # This edge results from backtracking.
                    # Pop until we get a node whose head equals the current tail.
                    # So for example, we might have:
                    #  (0, 1), (1, 2), (2, 3), (1, 4)
                    # which must become:
                    #  (0, 1), (1, 4)
                    while True:
                        try:
                            popped_edge = edges.pop()
                        except IndexError:
                            edges = []
                            active_nodes = {tail}
                            break
                        else:
                            popped_head = CallFlowNodeLinkLayout._tailhead(
                                popped_edge, is_directed, orientation
                            )[1]
                            active_nodes.remove(popped_head)

                        if edges:
                            # how can you pass a single element into tailhead?
                            last_head = CallFlowNodeLinkLayout._tailhead(
                                edges[-1], is_directed, orientation
                            )[1]
                            if tail == last_head:
                                break
                edges.append(edge)

                if head in active_nodes:
                    # We have a loop!
                    cycle.extend(edges)
                    final_node = head
                    break
                else:
                    seen.add(head)
                    active_nodes.add(head)
                    previous_head = head

            if cycle:
                count += 1
                break
            else:
                explored.update(seen)

        else:
            assert len(cycle) == 0
            # raise nx.exception.NetworkXNoCycle('No cycle found.')

        # We now have a list of edges which ends on a cycle.
        # So we need to remove from the beginning edges that are not relevant.
        i = 0
        for i, edge in enumerate(cycle):
            tail, head = CallFlowNodeLinkLayout._tailhead(edge, is_directed, orientation)
            if tail == final_node:
                break
        return cycle[i:]

    # --------------------------------------------------------------------------
    @staticmethod
    def _create_nxg_from_paths(paths):

        assert isinstance(paths, list)
        from ast import literal_eval as make_tuple

        nxg = nx.DiGraph()

        # go over all path
        for i, path in enumerate(paths):

            # go over the callsites in this path
            # TODO: for me, path is looking like a list
            if isinstance(path, list):
                callsites = path
            elif isinstance(path, str):
                callsites = make_tuple(path)

            plen = len(callsites)
            for j in range(plen - 1):
                source = callflow.utils.sanitize_name(callsites[j])
                target = callflow.utils.sanitize_name(callsites[j + 1])

                if not nxg.has_edge(source, target):
                    nxg.add_edge(source, target)
        return nxg

    @staticmethod
    def _tailhead(edge, is_directed, orientation=None):

        # Probably belongs on graphframe?
        # definitaly also used in supergraph
        assert isinstance(edge, tuple)
        assert len(edge) == 2
        assert isinstance(is_directed, bool)
        # assert isinstance(orientation, (NoneType,str))

        if not is_directed or orientation in [None, "original"]:
            return edge[0], edge[1]
        elif orientation == "reverse":
            return edge[1], edge[0]
        elif orientation == "ignore" and edge[-1] == "reverse":
            return edge[1], edge[0]
        return edge[0], edge[1]

    # --------------------------------------------------------------------------<|MERGE_RESOLUTION|>--- conflicted
+++ resolved
@@ -252,7 +252,6 @@
         #print(self.nxg.nodes())
 
     # --------------------------------------------------------------------------
-<<<<<<< HEAD
     @staticmethod
     def _get_node_attrs_from_df(dataframe, attr2add, callsites2add, module_map):
 
@@ -291,12 +290,9 @@
 
         return node_data_maps
 
-=======
     # flake8: noqa: C901
->>>>>>> e220f270
     def _add_node_attributes(self):
-
-        have_modules = "module" in list(self.gf.df.columns)
+         have_modules = "module" in list(self.gf.df.columns)
 
         # need to add these callsites (and their module map)
         callsites2add = list(self.nxg.nodes())
