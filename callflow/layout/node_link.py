# *******************************************************************************
# * Copyright (c) 2020, Lawrence Livermore National Security, LLC.
# * Produced at the Lawrence Livermore National Laboratory.
# *
# * Written by Suraj Kesavan <htpnguyen@ucdavis.edu>.
# *
# * LLNL-CODE-740862. All rights reserved.
# *
# * This file is part of CallFlow. For details, see:
# * https://github.com/LLNL/CallFlow
# * Please also read the LICENSE file for the MIT License notice.
# ******************************************************************************
# Library imports
import networkx as nx
import pandas as pd

# CallFlow imports
import hatchet as ht
import callflow
from callflow.timer import Timer

<<<<<<< HEAD
=======
LOGGER = callflow.get_logger(__name__)

>>>>>>> ca3718bb

class NodeLinkLayout:
    """
    Node link layout for CCT.
    """

    # --------------------------------------------------------------------------
    @staticmethod
    def compute(gf, graph_type="callgraph", node_types_to_include=["function"]):

        assert isinstance(gf, ht.GraphFrame)
        assert isinstance(graph_type, str)
        assert isinstance(node_types_to_include, list)
        assert graph_type in ["cct", "callgraph"]
        assert all(isinstance(t, str) for t in node_types_to_include)
        assert gf.graph.is_tree()

        print("Computing {} for graphframe with {} entries".format(graph_type, "?"))

        nxg = nx.DiGraph()
        timer = Timer()

        ignore_cols = ["name", "nid", "type", "file", "line", "module", "path"]
        cols = list(gf.dataframe.columns)
        metrics = [c for c in cols if c not in ignore_cols]

        # ----------------------------------------------------------------------
        def label(frame):
            assert isinstance(frame, ht.frame.Frame)
            _type = frame["type"]
            if _type == "function":
                return frame["name"]
            elif _type in ["statement", "loop"]:
                return "{}:{}".format(frame["file"], frame["line"])
            assert False

        def nodeid(node):
            assert isinstance(node, ht.node.Node)
            if node.frame["type"] not in node_types_to_include:
                return None
            if graph_type == "cct":
                return node._hatchet_nid
            else:
                return label(node.frame)

        # ----------------------------------------------------------------------
        # Create the graph (nodes and edges)
        with timer.phase("Creating {}".format(graph_type)):

            for node in gf.graph.traverse():

                nid = nodeid(node)
                # TODO: this will create a break.
                # we should crawl up the tree to find a parent of required type
                # e.g., if we have to skip statements, we should go up to
                # find the function and connect the parent with children
                if nid is None:
                    continue

                nxg.add_node(nid, label=label(node.frame))
                for c in node.children:
                    cid = nodeid(c)
                    if cid is None:
                        continue
                    nxg.add_node(cid, label=label(c.frame))
                    nxg.add_edge(nid, cid)

        # ----------------------------------------------------------------------
        # does the dataframe contain module names?
        have_modules = "module" in cols

        # Add node attributes.
        with timer.phase("Add node attributes"):

            callsites = list(gf.dataframe["name"].unique())
            module_map = {}

            # need to add these attributes to the nodes
            attr2add = metrics + ["name"]
            if have_modules:
                attr2add.append("module")
                for c in callsites:
                    module_map[c] = gf.dataframe.loc[gf.dataframe["name"] == c][
                        "module"
                    ].unique()[0]

            # compute data map
            datamap = NodeLinkLayout._get_node_attrs_from_df(
                gf.dataframe, attr2add, callsites, module_map
            )
            for idx, key in enumerate(datamap):
                nx.set_node_attributes(nxg, name=key, values=datamap[key])

        # ----------------------------------------------------------------------
        # Add edge attributes.
        with timer.phase("Add edge counts"):

            # how many times does an edge exist?
            count_edge = {}
            source = None

            # TODO: why starting from every node?
            # this should only be the root
            for start_node in nxg.nbunch_iter(source):
                for edge in nx.edge_dfs(nxg, start_node):
                    count_edge[edge] = count_edge.get(edge, 0) + 1

            nx.set_edge_attributes(nxg, name="count", values=count_edge)

        return nxg

    # --------------------------------------------------------------------------
    # TODO: This should later go into networkX utils file.
    @staticmethod
    def write_dot(nxg, filename="callgraph.dot"):
        """
        Write the networkX graph into a dot (graphviz) file.
        """

        assert isinstance(nxg, nx.DiGraph)
        assert isinstance(filename, str)

        from networkx.drawing.nx_agraph import write_dot

        write_dot(nxg, filename)
        LOGGER.info(f"Dot graph has been dumped into {filename}.")

    @staticmethod
    def write_pdf(nxg, filename="callgraph.pdf"):
        """
        Write the networkX graph {nxg} to a file.
        Dumps the dot (graphviz) graph and converts it to a pdf.
        """

        # Check if graphviz is installed.
        from shutil import which

        return which("dot") is not None

        import os

        assert isinstance(nxg, nx.DiGraph)
        assert isinstance(filename, str)

        nxg.write_dot("{}.dot".format(filename))
        os.system("dot -Tpdf {}.dot > {}.pdf".format(filename, filename))
        LOGGER.info(f"Dot graph has been dumped into {filename}.")

    @staticmethod
    def write_json(nxg, filename="callgraph.json"):
        """
        Dumps the networkX graph {nxg} as a JSON into {filename}
        """
        assert isinstance(nxg, nx.DiGraph)

        from networkx.readwrite import json_graph
        import json

        result = json_graph.node_link_data(nxg)
        with open(filename, "w") as f:
            json.dump(f, result)
        LOGGER.info(f"JSON has been dumped into {filename}.")

    @staticmethod
    def to_json(nxg):
        """
        Return the networkX graph as JSON object.
        """
        assert isinstance(nxg, nx.DiGraph)

        from networkx.readwrite import json_graph
        import json

        result = json_graph.node_link_data(nxg)
        return json.dumps(result)

    # --------------------------------------------------------------------------
    @staticmethod
    def _get_node_attrs_from_df(dataframe, attr2add, callsites2add, module_map):

        assert isinstance(dataframe, pd.DataFrame)
        assert isinstance(attr2add, list)
        assert isinstance(callsites2add, list)
        assert isinstance(module_map, dict)

        have_modules = len(module_map) > 0

        # group the dataframe by module and name
        if have_modules:
            grouped_df = dataframe.groupby(["module", "name"])
        else:
            grouped_df = dataframe.groupby(["name"])

        # create data maps for each node (key = (attribute, callsite))
        node_data_maps = {}

        for attribute in attr2add:
            # TODO: this needs attention (why max?)
            attribute_map = grouped_df[attribute].max().to_dict()
            node_data_maps[attribute] = {}

            for callsite in callsites2add:
                if attribute == "name":
                    node_data_maps[attribute][callsite] = callsite
                elif attribute == "module":
                    node_data_maps[attribute][callsite] = module_map[callsite]
                elif have_modules:
                    if module_map[callsite] is not None:
                        node_data_maps[attribute][callsite] = attribute_map[
                            (module_map[callsite], callsite)
                        ]
                else:
                    node_data_maps[attribute][callsite] = attribute_map[callsite]

        return node_data_maps

    # --------------------------------------------------------------------------


# TODO:
# ideally, we want the CallFlowNodeLinkLayout to derive from NodeLinkLayout
# NodeLinkLayout works on a hatchet graphframe, and creates a cct or callgraph
# the CallFlowNodeLinkLayout should do what callflow needs additionally
# filtering, module map, ensembles, etc, and leave the core functionality
# to callgrpah layout
class CallFlowNodeLinkLayout:

    # TODO: delete this once the "new" get_node_attributes is testeed
    _COLUMNS = ["time (inc)", "time", "name", "module"]

    def __init__(
        self,
        graphframe,
        filter_metric="",  # filter the CCT based on this metric (empty string: no filtering!)
        filter_count=50,  # filter to these many nodes
    ):

        assert isinstance(graphframe, callflow.GraphFrame)
        assert isinstance(filter_count, int)
        assert isinstance(filter_metric, str)
        assert filter_count > 0

        self.timer = Timer()

        # set the current graph being rendered.
        self.gf = graphframe

        # all the columns of this dataframe
        cols = list(self.gf.df.columns)

        # add paths if not already present
        # TODO: is this really needed?
        # should this be a local construct?
        if "path" not in cols:
            self.gf.add_paths()

        # Make this class support general metrics
        self.metrics = self.gf.get_metrics()

        # get a list of callsites to work with
        if filter_metric == "":
            df = self.gf.df

        else:
            if filter_metric not in self.metrics:
                raise ValueError(
                    "filter_metric = ({}) not found in dataframe".format(filter_metric)
                )
            callsites = list(self.gf.get_top_by_attr(filter_count, filter_metric))
            df = self.gf.filter_by_name(callsites)

        with self.timer.phase(f"Creating CCT."):
            self.nxg = CallFlowNodeLinkLayout._create_nxg_from_paths(
                df["path"].tolist()
            )

        # Number of runs in the state.
        # TODO: handle this better.
        if "dataset" in cols:
            self.runs = df["dataset"].unique()
        else:
            self.runs = []

        # Add node and edge attributes.
        with self.timer.phase("Add graph attributes"):
            self._add_node_attributes()
            self._add_edge_attributes()

        # Find cycles in the nxg.
        with self.timer.phase(f"Find cycles"):
            self.nxg.cycles = CallFlowNodeLinkLayout._find_cycle(self.nxg)

        # print(self.nxg.nodes())

    # --------------------------------------------------------------------------
    @staticmethod
    def _get_node_attrs_from_df(dataframe, attr2add, callsites2add, module_map):

        assert isinstance(dataframe, pd.DataFrame)
        assert isinstance(attr2add, list)
        assert isinstance(callsites2add, list)
        assert isinstance(module_map, dict)

        have_modules = len(module_map) > 0

        # group the dataframe by module and name
        if have_modules:
            grouped_df = dataframe.groupby(["module", "name"])
        else:
            grouped_df = dataframe.groupby(["name"])

        # create data maps for each node (key = (attribute, callsite))
        node_data_maps = {}

        for attribute in attr2add:
            attribute_map = grouped_df[attribute].max().to_dict()
            node_data_maps[attribute] = {}

            for callsite in callsites2add:

                if attribute == "name":
                    node_data_maps[attribute][callsite] = callsite
                elif attribute == "module":
                    node_data_maps[attribute][callsite] = module_map[callsite]
                elif not have_modules:
                    node_data_maps[attribute][callsite] = attribute_map[callsite]
                elif module_map[callsite] is not None:
                    node_data_maps[attribute][callsite] = attribute_map[
                        (module_map[callsite], callsite)
                    ]

        return node_data_maps

    # # flake8: noqa: C901
    # def _add_node_attributes(self):
    #      have_modules = "module" in list(self.gf.df.columns)

    #     # need to add these callsites (and their module map)
    #     callsites2add = list(self.nxg.nodes())
    #     module_map = {}

    #     # need to add these attributes to the nodes
    #     attr2add = self.metrics + ["name"]

    #     if have_modules:
    #         attr2add.append("module")
    #         for c in callsites2add:
    #             module_map[c] = self.gf.get_module_name(c)

    #     # ----------------------------------------------------------------------
    #     # compute data map
    #     datamap = self._get_node_attrs_from_df(
    #         self.gf.df, attr2add, callsites2add, module_map
    #     )
    #     for idx, key in enumerate(datamap):
    #         nx.set_node_attributes(self.nxg, name=key, values=datamap[key])

    #     # ----------------------------------------------------------------------
    #     # compute map across data
    #     for run in self.runs:
    #         target_df = self.gf.df.loc[self.gf.df["dataset"] == run]

    #         if have_modules:
    #             target_module_group_df = target_df.groupby(["module"])
    #             valid_callsites = list(
    #                 target_module_group_df["name"].unique().to_dict().keys()
    #             )
    #             callsites2add_run = [c for c in callsites2add if c in valid_callsites]

    #         datamap = self._get_node_attrs_from_df(
    #             target_df, attr2add, callsites2add_run, module_map
    #         )
    #         nx.set_node_attributes(self.nxg, name=run, values=datamap)

    #     # ----------------------------------------------------------------------

    # --------------------------------------------------------------------------
    # TODO: delete this once the original behavior is tested!
    def _add_node_attributes_v0(self):

        module_name_group_df = self.supergraph.gf.df.groupby(["module", "name"])
        name_time_inc_map = module_name_group_df["time (inc)"].max().to_dict()
        name_time_exc_map = module_name_group_df["time"].max().to_dict()

        # compute data map
        datamap = {}
        for callsite in self.nxg.nodes():

            module = self.supergraph.get_module_name(callsite)

            for column in CallFlowNodeLinkLayout._COLUMNS:
                if column not in datamap:
                    datamap[column] = {}

                if column == "time (inc)":
                    datamap[column][callsite] = name_time_inc_map[(module, callsite)]
                # elif column == "time":
                #     datamap[column][callsite] = name_time_exc_map[(module, callsite)]
                elif column == "name":
                    datamap[column][callsite] = callsite
                elif column == "module":
                    datamap[column][callsite] = module

        # ----------------------------------------------------------------------
        for idx, key in enumerate(datamap):
            nx.set_node_attributes(self.nxg, name=key, values=datamap[key])

        # ----------------------------------------------------------------------
        # compute map across data
        for run in self.runs:
            target_df = self.supergraph.gf.df.loc[
                self.supergraph.gf.df["dataset"] == run
            ]
            target_module_group_df = target_df.groupby(["module"])
            target_module_name_group_df = target_df.groupby(["module", "name"])
            target_module_callsite_map = (
                target_module_group_df["name"].unique().to_dict()
            )
            target_name_time_inc_map = (
                target_module_name_group_df["time (inc)"].max().to_dict()
            )
            # target_name_time_exc_map = (
            #     target_module_name_group_df["time"].max().to_dict()
            # )

            datamap = {}
            for callsite in self.nxg.nodes():

                if callsite not in target_module_callsite_map.keys():
                    continue

                module = self.supergraph.get_module_name(callsite)

                if callsite not in datamap:
                    datamap[callsite] = {}

                for column in CallFlowNodeLinkLayout._COLUMNS:

                    if column not in datamap:
                        datamap[column] = {}

                    if column == "time (inc)":
                        datamap[callsite][column] = target_name_time_inc_map[module]
                    elif column == "time":
                        datamap[callsite][column] = target_module_time_exc_map[module]
                    elif column == "module":
                        datamap[callsite][column] = module
                    elif column == "name":
                        datamap[callsite][column] = callsite

            # ------------------------------------------------------------------
            nx.set_node_attributes(self.nxg, name=run, values=datamap)

    # --------------------------------------------------------------------------
    def _add_edge_attributes(self):

        source = None
        orientation = None
        is_directed = self.nxg.is_directed()

        edge_counter = {}

        for start_node in self.nxg.nbunch_iter(source):
            for edge in nx.edge_dfs(self.nxg, start_node, orientation):

                tail, head = CallFlowNodeLinkLayout._tailhead(
                    edge, is_directed, orientation
                )

                if edge not in edge_counter:
                    edge_counter[edge] = 0

                if tail == head:
                    edge_counter[edge] += 1
                else:
                    edge_counter[edge] = 1

        # ----------------------------------------------------------------------
        nx.set_edge_attributes(self.nxg, name="count", values=edge_counter)

    # --------------------------------------------------------------------------
    # Reports the number of cycles in the callpaths.
    @staticmethod
    def _find_cycle(G, source=None, orientation=None):
        """
        if not G.is_directed() or orientation in (None, "original"):

            def tailhead(edge):
                return edge[:2]

        elif orientation == "reverse":

            def tailhead(edge):
                return edge[1], edge[0]

        elif orientation == "ignore":

            def tailhead(edge):
                if edge[-1] == "reverse":
                    return edge[1], edge[0]
                return edge[:2]
        """
        explored = set()
        cycle = []
        count = 0
        final_node = None
        is_directed = G.is_directed()
        for start_node in G.nbunch_iter(source):
            if start_node in explored:
                # No loop is possible.
                continue

            edges = []
            # All nodes seen in this iteration of edge_dfs
            seen = {start_node}
            # Nodes in active path.
            active_nodes = {start_node}
            previous_head = None

            for edge in nx.edge_dfs(G, start_node, orientation):
                # Determine if this edge is a continuation of the active path.
                tail, head = CallFlowNodeLinkLayout._tailhead(
                    edge, is_directed, orientation
                )
                if head in explored:
                    # Then we've already explored it. No loop is possible.
                    continue
                if previous_head is not None and tail != previous_head:
                    # This edge results from backtracking.
                    # Pop until we get a node whose head equals the current tail.
                    # So for example, we might have:
                    #  (0, 1), (1, 2), (2, 3), (1, 4)
                    # which must become:
                    #  (0, 1), (1, 4)
                    while True:
                        try:
                            popped_edge = edges.pop()
                        except IndexError:
                            edges = []
                            active_nodes = {tail}
                            break
                        else:
                            popped_head = CallFlowNodeLinkLayout._tailhead(
                                popped_edge, is_directed, orientation
                            )[1]
                            active_nodes.remove(popped_head)

                        if edges:
                            # how can you pass a single element into tailhead?
                            last_head = CallFlowNodeLinkLayout._tailhead(
                                edges[-1], is_directed, orientation
                            )[1]
                            if tail == last_head:
                                break
                edges.append(edge)

                if head in active_nodes:
                    # We have a loop!
                    cycle.extend(edges)
                    final_node = head
                    break
                else:
                    seen.add(head)
                    active_nodes.add(head)
                    previous_head = head

            if cycle:
                count += 1
                break
            else:
                explored.update(seen)

        else:
            assert len(cycle) == 0
            # raise nx.exception.NetworkXNoCycle('No cycle found.')

        # We now have a list of edges which ends on a cycle.
        # So we need to remove from the beginning edges that are not relevant.
        i = 0
        for i, edge in enumerate(cycle):
            tail, head = CallFlowNodeLinkLayout._tailhead(
                edge, is_directed, orientation
            )
            if tail == final_node:
                break
        return cycle[i:]

    # --------------------------------------------------------------------------
    @staticmethod
    def _create_nxg_from_paths(paths):

        assert isinstance(paths, list)
        from ast import literal_eval as make_tuple

        nxg = nx.DiGraph()

        # go over all path
        for i, path in enumerate(paths):

            # go over the callsites in this path
            # TODO: for me, path is looking like a list
            if isinstance(path, list):
                callsites = path
            elif isinstance(path, str):
                callsites = make_tuple(path)

            plen = len(callsites)
            for j in range(plen - 1):
                source = callflow.utils.sanitize_name(callsites[j])
                target = callflow.utils.sanitize_name(callsites[j + 1])

                if not nxg.has_edge(source, target):
                    nxg.add_edge(source, target)
        return nxg

    @staticmethod
    def _tailhead(edge, is_directed, orientation=None):

        # Probably belongs on graphframe?
        # definitaly also used in supergraph
        assert isinstance(edge, tuple)
        assert len(edge) == 2
        assert isinstance(is_directed, bool)
        # assert isinstance(orientation, (NoneType,str))

        if not is_directed or orientation in [None, "original"]:
            return edge[0], edge[1]
        elif orientation == "reverse":
            return edge[1], edge[0]
        elif orientation == "ignore" and edge[-1] == "reverse":
            return edge[1], edge[0]
        return edge[0], edge[1]

    # --------------------------------------------------------------------------<|MERGE_RESOLUTION|>--- conflicted
+++ resolved
@@ -19,11 +19,8 @@
 import callflow
 from callflow.timer import Timer
 
-<<<<<<< HEAD
-=======
 LOGGER = callflow.get_logger(__name__)
 
->>>>>>> ca3718bb
 
 class NodeLinkLayout:
     """
