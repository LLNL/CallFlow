# Copyright 2017-2020 Lawrence Livermore National Security, LLC and other
# CallFlow Project Developers. See the top-level LICENSE file for details.
#
# SPDX-License-Identifier: MIT

import networkx as nx

# CallFlow imports
import callflow
from callflow.timer import Timer
from callflow import SuperGraph

# CCT Rendering class.
class NodeLinkLayout:
    """
    Node link layout for CCT.
    """

    _COLUMNS = ["time (inc)", "time", "name", "module"]

    def __init__(self, supergraph, callsite_count=50):

        assert isinstance(supergraph, SuperGraph)
        assert isinstance(callsite_count, int)
        assert callsite_count > 0

        # set the current graph being rendered.
        self.supergraph = supergraph

        self.timer = Timer()

        # Number of runs in the state.
        self.runs = self.supergraph.gf.df["dataset"].unique()

        # Put the top callsites into a list.
        callsites = self.supergraph.gf.get_top_by_attr(callsite_count, "time (inc)")

        # Filter out the callsites not in the list. (in a LOCAL copy)
        df = self.supergraph.gf.filter_by_name(callsites)

        with self.timer.phase(f"Creating CCT for ({self.runs})"):
            self.nxg = NodeLinkLayout._create_nxg_from_paths(df["path"].tolist())

        # Add node and edge attributes.
        with self.timer.phase("Add graph attributes"):
            self._add_node_attributes()
            self._add_edge_attributes()

        # Find cycles in the nxg.
        with self.timer.phase(f"Find cycles"):
            self.nxg.cycles = NodeLinkLayout._find_cycle(self.nxg)

    # --------------------------------------------------------------------------
    # flake8: noqa: C901
    def _add_node_attributes(self):

        module_name_group_df = self.supergraph.gf.df.groupby(["module", "name"])
        name_time_inc_map = module_name_group_df["time (inc)"].max().to_dict()
        name_time_exc_map = module_name_group_df["time"].max().to_dict()

        # compute data map
        datamap = {}
        for callsite in self.nxg.nodes():

            module = self.supergraph.get_module_name(callsite)

            for column in NodeLinkLayout._COLUMNS:
                if column not in datamap:
                    datamap[column] = {}

                if column == "time (inc)":
                    datamap[column][callsite] = name_time_inc_map[(module, callsite)]
                # elif column == "time":
                #     datamap[column][callsite] = name_time_exc_map[(module, callsite)]
                elif column == "name":
                    datamap[column][callsite] = callsite
                elif column == "module":
                    datamap[column][callsite] = module

        # ----------------------------------------------------------------------
        for idx, key in enumerate(datamap):
            nx.set_node_attributes(self.nxg, name=key, values=datamap[key])

        # ----------------------------------------------------------------------
        # compute map across data
        for run in self.runs:
<<<<<<< HEAD
            target_df = self.supergraph.gf.df.loc[self.supergraph.gf.df["dataset"] == run]
=======
            target_df = self.supergraph.gf.df.loc[
                self.supergraph.gf.df["dataset"] == run
            ]
>>>>>>> 8f176282

            if not target_df["module"].equals(target_df["name"]):
                target_group_df = target_df.groupby(["module"])
                target_name_group_df = target_df.groupby(["module", "name"])
            else:
                target_group_df = target_df
                target_name_group_df = target_df.groupby("name")

            target_module_callsite_map = target_group_df["name"].to_dict()
<<<<<<< HEAD
            target_name_time_inc_map = target_name_group_df["time (inc)"].mean().to_dict()
            target_name_time_exc_map = target_name_group_df["time"].mean().to_dict()
            
=======
            target_name_time_inc_map = (
                target_name_group_df["time (inc)"].mean().to_dict()
            )
            target_name_time_exc_map = target_name_group_df["time"].mean().to_dict()
>>>>>>> 8f176282

            datamap = {}
            for callsite in self.nxg.nodes():

                if callsite not in target_module_callsite_map.keys():
                    continue

                module = self.supergraph.get_module_name(callsite)

                if callsite not in datamap:
                    datamap[callsite] = {}

                for column in NodeLinkLayout._COLUMNS:

                    if column not in datamap:
                        datamap[column] = {}

                    if column == "time (inc)":
                        datamap[callsite][column] = target_name_time_inc_map[module]
                    elif column == "time":
                        datamap[callsite][column] = target_name_time_exc_map[module]
                    elif column == "module":
                        datamap[callsite][column] = module
                    elif column == "name":
                        datamap[callsite][column] = callsite

            nx.set_node_attributes(self.nxg, name=run, values=datamap)

    # --------------------------------------------------------------------------
    def _add_edge_attributes(self):

        source = None
        orientation = None
        is_directed = self.nxg.is_directed()

        edge_counter = {}

        for start_node in self.nxg.nbunch_iter(source):
            for edge in nx.edge_dfs(self.nxg, start_node, orientation):

                tail, head = NodeLinkLayout._tailhead(edge, is_directed, orientation)

                if edge not in edge_counter:
                    edge_counter[edge] = 0

                if tail == head:
                    edge_counter[edge] += 1
                else:
                    edge_counter[edge] = 1

        # ----------------------------------------------------------------------
        nx.set_edge_attributes(self.nxg, name="count", values=edge_counter)

    # --------------------------------------------------------------------------
    # Reports the number of cycles in the callpaths.
    @staticmethod
    def _find_cycle(G, source=None, orientation=None):
        """
        if not G.is_directed() or orientation in (None, "original"):

            def tailhead(edge):
                return edge[:2]

        elif orientation == "reverse":

            def tailhead(edge):
                return edge[1], edge[0]

        elif orientation == "ignore":

            def tailhead(edge):
                if edge[-1] == "reverse":
                    return edge[1], edge[0]
                return edge[:2]
        """
        explored = set()
        cycle = []
        count = 0
        final_node = None
        is_directed = G.is_directed()
        for start_node in G.nbunch_iter(source):
            if start_node in explored:
                # No loop is possible.
                continue

            edges = []
            # All nodes seen in this iteration of edge_dfs
            seen = {start_node}
            # Nodes in active path.
            active_nodes = {start_node}
            previous_head = None

            for edge in nx.edge_dfs(G, start_node, orientation):
                # Determine if this edge is a continuation of the active path.
                tail, head = NodeLinkLayout._tailhead(edge, is_directed, orientation)
                if head in explored:
                    # Then we've already explored it. No loop is possible.
                    continue
                if previous_head is not None and tail != previous_head:
                    # This edge results from backtracking.
                    # Pop until we get a node whose head equals the current tail.
                    # So for example, we might have:
                    #  (0, 1), (1, 2), (2, 3), (1, 4)
                    # which must become:
                    #  (0, 1), (1, 4)
                    while True:
                        try:
                            popped_edge = edges.pop()
                        except IndexError:
                            edges = []
                            active_nodes = {tail}
                            break
                        else:
                            popped_head = NodeLinkLayout._tailhead(
                                popped_edge, is_directed, orientation
                            )[1]
                            active_nodes.remove(popped_head)

                        if edges:
                            # how can you pass a single element into tailhead?
                            last_head = NodeLinkLayout._tailhead(
                                edges[-1], is_directed, orientation
                            )[1]
                            if tail == last_head:
                                break
                edges.append(edge)

                if head in active_nodes:
                    # We have a loop!
                    cycle.extend(edges)
                    final_node = head
                    break
                else:
                    seen.add(head)
                    active_nodes.add(head)
                    previous_head = head

            if cycle:
                count += 1
                break
            else:
                explored.update(seen)

        else:
            assert len(cycle) == 0
            # raise nx.exception.NetworkXNoCycle('No cycle found.')

        # We now have a list of edges which ends on a cycle.
        # So we need to remove from the beginning edges that are not relevant.
        i = 0
        for i, edge in enumerate(cycle):
            tail, head = NodeLinkLayout._tailhead(edge, is_directed, orientation)
            if tail == final_node:
                break
        return cycle[i:]

    # --------------------------------------------------------------------------
    @staticmethod
    def _create_nxg_from_paths(paths):

        assert isinstance(paths, list)
        from ast import literal_eval as make_tuple

        nxg = nx.DiGraph()

        # go over all path
        for i, path in enumerate(paths):

            # go over the callsites in this path
            callsites = make_tuple(path)
            plen = len(callsites)

            for j in range(plen - 1):
                source = callflow.utils.sanitize_name(callsites[j])
                target = callflow.utils.sanitize_name(callsites[j + 1])

                if not nxg.has_edge(source, target):
                    nxg.add_edge(source, target)

        return nxg

    @staticmethod
    def _tailhead(edge, is_directed, orientation=None):

        # Probably belongs on graphframe?
        # definitaly also used in supergraph
        assert isinstance(edge, tuple)
        assert len(edge) == 2
        assert isinstance(is_directed, bool)
        # assert isinstance(orientation, (NoneType,str))

        if not is_directed or orientation in [None, "original"]:
            return edge[0], edge[1]
        elif orientation == "reverse":
            return edge[1], edge[0]
        elif orientation == "ignore" and edge[-1] == "reverse":
            return edge[1], edge[0]
        return edge[0], edge[1]

    # --------------------------------------------------------------------------<|MERGE_RESOLUTION|>--- conflicted
+++ resolved
@@ -84,13 +84,9 @@
         # ----------------------------------------------------------------------
         # compute map across data
         for run in self.runs:
-<<<<<<< HEAD
-            target_df = self.supergraph.gf.df.loc[self.supergraph.gf.df["dataset"] == run]
-=======
             target_df = self.supergraph.gf.df.loc[
                 self.supergraph.gf.df["dataset"] == run
             ]
->>>>>>> 8f176282
 
             if not target_df["module"].equals(target_df["name"]):
                 target_group_df = target_df.groupby(["module"])
@@ -100,16 +96,10 @@
                 target_name_group_df = target_df.groupby("name")
 
             target_module_callsite_map = target_group_df["name"].to_dict()
-<<<<<<< HEAD
-            target_name_time_inc_map = target_name_group_df["time (inc)"].mean().to_dict()
-            target_name_time_exc_map = target_name_group_df["time"].mean().to_dict()
-            
-=======
             target_name_time_inc_map = (
                 target_name_group_df["time (inc)"].mean().to_dict()
             )
             target_name_time_exc_map = target_name_group_df["time"].mean().to_dict()
->>>>>>> 8f176282
 
             datamap = {}
             for callsite in self.nxg.nodes():
