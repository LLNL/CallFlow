# Copyright 2017-2020 Lawrence Livermore National Security, LLC and other
# CallFlow Project Developers. See the top-level LICENSE file for details.
#
# SPDX-License-Identifier: MIT
# ------------------------------------------------------------------------------

# callflow.__init__.py
from .utils.logger import init_logger, get_logger
from .datastructures import SuperGraph, EnsembleGraph
<<<<<<< HEAD
from .callflow import CallFlow

=======
>>>>>>> 55a65b48
from .server.notebook_server import load_ipython_extension

'''
# ------------------------------------------------------------------------------
def load_ipython_extension(ipython):
    """IPython API entry point.
    Only intended to be called by the IPython runtime.
    See:
      https://ipython.readthedocs.io/en/stable/config/extensions/index.html
    """
    _load_ipython_extension(ipython)
'''

# CallFlow's public API.
__all__ = [
    "init_logger",
    "get_logger",
    "SuperGraph",
    "EnsembleGraph",
<<<<<<< HEAD
    "CallFlow",
=======
>>>>>>> 55a65b48
]

# ------------------------------------------------------------------------------<|MERGE_RESOLUTION|>--- conflicted
+++ resolved
@@ -7,11 +7,6 @@
 # callflow.__init__.py
 from .utils.logger import init_logger, get_logger
 from .datastructures import SuperGraph, EnsembleGraph
-<<<<<<< HEAD
-from .callflow import CallFlow
-
-=======
->>>>>>> 55a65b48
 from .server.notebook_server import load_ipython_extension
 
 '''
@@ -31,10 +26,6 @@
     "get_logger",
     "SuperGraph",
     "EnsembleGraph",
-<<<<<<< HEAD
-    "CallFlow",
-=======
->>>>>>> 55a65b48
 ]
 
 # ------------------------------------------------------------------------------