# Copyright 2017-2021 Lawrence Livermore National Security, LLC and other
# CallFlow Project Developers. See the top-level LICENSE file for details.
#
# SPDX-License-Identifier: MIT
# ------------------------------------------------------------------------------

"""
CallFlow's operation to calculate the rank and dataset histograms.
"""
import numpy as np
import pandas as pd
import itertools
from callflow.utils.df import df_count

import callflow
from callflow.utils.utils import histogram
from callflow.datastructures.metrics import TIME_COLUMNS

LOGGER = callflow.get_logger(__name__)


# ------------------------------------------------------------------------------
class Histogram:
    """
    Calculate Histogram (Per rank, All ranks, Per dataset)
    """

    HISTO_TYPES = ["rank", "name", "dataset"]

    def __init__(self, dataframe, relative_to_df=None, bins=20,
                 histo_types = [], proxy_columns={}):
        """

        :param dataframe:
        :param histo_types:
        :param bins:
        :param proxy_columns:
        """
        assert isinstance(dataframe, pd.DataFrame)
        if relative_to_df is not None:
            assert isinstance(relative_to_df, pd.DataFrame)
        assert isinstance(bins, int)
        assert isinstance(proxy_columns, dict)
        assert isinstance(histo_types, list)
        assert bins > 0

        self.time_columns = [proxy_columns.get(_, _) for _ in TIME_COLUMNS]
        self.result = {_: {} for _ in TIME_COLUMNS}
<<<<<<< HEAD

        if len(histo_types) == 0:
            histo_types = Histogram.HISTO_TYPES


        # for each type of histogram and each time column
        # tk and tv would be the same for a Super Graph with no module mapping.
        for h, (tk,tv) in itertools.product(histo_types, zip(TIME_COLUMNS, self.time_columns)):
            
            # compute the range of the actual data
            df = self._get_data_by_histo_type(dataframe, h)[tv]
            drng = [df.min(), df.max()]

            # compute the range df relative to the provided relative_to_df.
            if relative_to_df is None:
                # Note: For single super graph, it will enter the `if` case;
                rrng = drng            
=======

        if len(histo_types) == 0:
            histo_types = Histogram.HISTO_TYPES

        # for each type of histogram and each time column
        # tk and tv would be the same for a Super Graph with no module mapping.
        for h, (tk,tv) in itertools.product(histo_types, zip(TIME_COLUMNS, self.time_columns)):
            
            # compute the range of the actual data
            df = self._get_data_by_histo_type(dataframe, h)[tv]
            drng = [df.min(), df.max()]

            # compute the range df relative to the provided relative_to_df.
            if relative_to_df is None:
                # Note: For single super graph, it will enter the `if` case;
                rrng = drng
>>>>>>> 58503f47
            else:
                # Note: For ensemble super graph, we calculate relative to the
                # ensemble_df. 
                # print(self._get_data_by_histo_type(relative_to_df, h), h)
                rdf = self._get_data_by_histo_type(relative_to_df, h)[tv]
                rrng = [rdf.min(), rdf.max()]
                # I feel this assertion is probably not correct. Why can't
                # relative df's min or max go beyond the bound? e.g., comparing
                # two datasets. 
                # I think we should rather just consider the bounds to be more
<<<<<<< HEAD
                # flexible. 
                # assert rrng[0] <= drng[0]
                # assert rrng[1] >= drng[1]
=======
                # flexible.
                #assert rrng[0] <= drng[0]
                #assert rrng[1] >= drng[1]
                if drng[0] < rrng[0] or drng[1] > rrng[1]:
                    LOGGER.error(f'Found incorrect ranges for hist=({h},{tk})'
                                 f' drng = {drng}, rrng = {rrng}')
>>>>>>> 58503f47

            # compute the histograms
            hist = histogram(df, rrng, bins=bins)
            if relative_to_df is not None:
                hist = hist[1]                # dont's store the bins
            self.result[tk] = {h: hist}

    # --------------------------------------------------------------------------
    # Return the histogram in the required form.
    def _get_data_by_histo_type(self, df, histo_type):
        """

        :param data:
        :param prop:
        :return:
        """
        ndatasets = df_count(df, 'dataset')
        nranks = df_count(df, 'rank')

        # across rank case
        if histo_type == "rank":
            if ndatasets > 0:                    # ensemble case
                return df
            elif ndatasets == 0 and nranks == 0: # single case and single rank
                return df
            else:                            # single case and multiple ranks
                _df = df.groupby(["rank"])

        # otherwise, group by the type
        else:
            _df = df.groupby([histo_type])

        return _df[self.time_columns].mean()

    @staticmethod
    def _format_data(histo):
        """

        :param histo:
        :return:
        """
        return {"b": histo[0], "h": histo[1]}

# ------------------------------------------------------------------------------<|MERGE_RESOLUTION|>--- conflicted
+++ resolved
@@ -46,25 +46,6 @@
 
         self.time_columns = [proxy_columns.get(_, _) for _ in TIME_COLUMNS]
         self.result = {_: {} for _ in TIME_COLUMNS}
-<<<<<<< HEAD
-
-        if len(histo_types) == 0:
-            histo_types = Histogram.HISTO_TYPES
-
-
-        # for each type of histogram and each time column
-        # tk and tv would be the same for a Super Graph with no module mapping.
-        for h, (tk,tv) in itertools.product(histo_types, zip(TIME_COLUMNS, self.time_columns)):
-            
-            # compute the range of the actual data
-            df = self._get_data_by_histo_type(dataframe, h)[tv]
-            drng = [df.min(), df.max()]
-
-            # compute the range df relative to the provided relative_to_df.
-            if relative_to_df is None:
-                # Note: For single super graph, it will enter the `if` case;
-                rrng = drng            
-=======
 
         if len(histo_types) == 0:
             histo_types = Histogram.HISTO_TYPES
@@ -81,7 +62,6 @@
             if relative_to_df is None:
                 # Note: For single super graph, it will enter the `if` case;
                 rrng = drng
->>>>>>> 58503f47
             else:
                 # Note: For ensemble super graph, we calculate relative to the
                 # ensemble_df. 
@@ -92,18 +72,12 @@
                 # relative df's min or max go beyond the bound? e.g., comparing
                 # two datasets. 
                 # I think we should rather just consider the bounds to be more
-<<<<<<< HEAD
-                # flexible. 
-                # assert rrng[0] <= drng[0]
-                # assert rrng[1] >= drng[1]
-=======
                 # flexible.
                 #assert rrng[0] <= drng[0]
                 #assert rrng[1] >= drng[1]
                 if drng[0] < rrng[0] or drng[1] > rrng[1]:
                     LOGGER.error(f'Found incorrect ranges for hist=({h},{tk})'
                                  f' drng = {drng}, rrng = {rrng}')
->>>>>>> 58503f47
 
             # compute the histograms
             hist = histogram(df, rrng, bins=bins)
