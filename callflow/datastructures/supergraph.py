--- conflicted
+++ resolved
@@ -95,11 +95,7 @@
     # --------------------------------------------------------------------------
     def __str__(self):
         """SuperGraph string representation"""
-<<<<<<< HEAD
-        return f"SuperGraph<{self.name}; df = {self.dataframe.shape}, cols = {list(self.dataframe.columns)}>"
-=======
         return (f"SuperGraph<{self.name}>: df = {df_info(self.dataframe)}")
->>>>>>> d6f78053
 
     def __repr__(self):
         """SuperGraph string representation"""
@@ -186,12 +182,6 @@
         Getter to obtain the datasets in the ensemble.
         """
         if "module" in self.df_columns():
-<<<<<<< HEAD
-            return [self.get_name(mod_idx, "module") for mod_idx in self.df_unique('module')]
-
-    def get_module_to_callsite_mapping(self):
-        ret = {}
-=======
             return [
                 self.get_name(mod_idx, "module") for mod_idx in self.df_unique("module")
             ]
@@ -199,7 +189,6 @@
     def get_module_to_callsite_mapping(self):
         ret = {}
 
->>>>>>> d6f78053
         for k, v in enumerate(self.module_callsite_map):
             _k = self.get_name(k, "module")
             _v = self.get_name(v, "callsite")
@@ -440,13 +429,6 @@
         
         # ----------------------------------------------------------------------
         self.add_time_proxies()
-<<<<<<< HEAD
-        # self.df_reset_index() # TODO: This might be cause a possible side
-        # effect. Beware!!
-        self.roots = self.nxg_get_roots()
-        self.add_callsites_and_modules_maps(module_callsite_map)
-=======
->>>>>>> d6f78053
 
         # ----------------------------------------------------------------------
         LOGGER.debug(f"[{self.name}] Calculating callsite and module auxiliary dictionaries")
