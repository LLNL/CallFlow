# Copyright 2017-2021 Lawrence Livermore National Security, LLC and other
# CallFlow Project Developers. See the top-level LICENSE file for details.
#
# SPDX-License-Identifier: MIT
# ------------------------------------------------------------------------------
"""
CallFlow's data structure to construct Super Graphs.
"""
from operator import mod
import os
import json
import numpy as np
import pandas as pd
import hatchet as ht
import networkx as nx
from ast import literal_eval as make_list

try:
    from pyinstrument import Profiler
except Exception:
    #print('Did not find pytinstrument')
    class Profiler:
        def __init__(self):
            pass
        def start(self):
            pass
        def stop(self):
            pass

from callflow import get_logger
from callflow.utils.sanitizer import Sanitizer
from callflow.utils.utils import NumpyEncoder
from callflow.utils.df import *
from .metrics import FILE_FORMATS, METRIC_PROXIES, TIME_COLUMNS

LOGGER = get_logger(__name__)


# ------------------------------------------------------------------------------
class SuperGraph(ht.GraphFrame):
    """
    SuperGraph data structure
    """
    _FILENAMES = {
        "df": "cf-df.pkl",
        "nxg": "cf-nxg.json",
        "env_params": "env_params.txt",
        "aux": "aux-{}.npz",
    }

    # --------------------------------------------------------------------------
    def __init__(self, name):
        """
        Constructor to SuperGraph
        :param name: SuperGraph's tag name
        """
        assert isinstance(name, str)

        self.roots = [] # Roots of the call graph
        self.mean_root_inctime = 0.0 # Mean inc. metric of the root nodes

        self.dataframe = None
        self.nxg = None
        self.graph = None

        self.name = name  # dataset name
        # self.timestamp = timestamp # dataset timestamp
        self.profile_format = ""

        self.parameters = {}
        self.proxy_columns = {}
        self.callers = {}
        self.callees = {}
        self.paths = {}
        self.hatchet_nodes = {}

        self.callsites = {}
        self.modules = {}
        self.modules_list = []
        self.inv_callsites = {}
        self.inv_modules = {}
        self.callsite_module_map = {}
        self.module_callsite_map = {}

        self.profiler = Profiler()

    # --------------------------------------------------------------------------
    def __str__(self):
        """SuperGraph string representation"""
        return f"SuperGraph<{self.name}; df = {self.dataframe.shape}>"

    def __repr__(self):
        """SuperGraph string representation"""
        return self.__str__()

    def get_name(self, idx, ntype):
        """
<<<<<<< HEAD
        Getter to obtain the name of a node based on ntype.
        
        :param (int): node index
        :param (str): node type 
        :return (str): node name
=======
        Getter to get the node's name based on type.

        :param idx (int): node index
        :param ntype (str): node type (e.g., module, callsite)
        :return name (str)
>>>>>>> 5821bf8d
        """
        if ntype == 'callsite':
            return self.callsites.get(idx, None)
        if ntype == 'module':
            return self.modules.get(idx, None)
        assert 0

    def get_idx(self, name, ntype):
        """
<<<<<<< HEAD
        Getter to obtain the index of a node based on ntype.

        :param (str): node name
        :param (str): node type
        :return (int): node index
=======
        Getter to get the node's index based on type.

        :param name (str): node name
        :param ntype (str): node type (e.g., module, callsite)
        :return idx (int)
>>>>>>> 5821bf8d
        """
        if ntype == 'callsite':
            return self.inv_callsites.get(name, None)
        if ntype == 'module':
            return self.inv_modules.get(name, None)
        assert 0

    def get_module(self, callsite_idx):
        """
        Get module name from the node name.

<<<<<<< HEAD
        :param callsite (str): callsite
        :return (str): module for a callsite
=======
        :param callsite_idx (int): callsite index
        :return (str): module for a call site
>>>>>>> 5821bf8d
        """
        assert isinstance(callsite_idx, int)
        
        module_idx = self.module_callsite_map[callsite_idx]
        assert len(module_idx) == 1
        return self.module_callsite_map[callsite_idx][0]

    def get_runtime(self, node_idx, ntype, metric, apply_func=None):
        """
        Getter to obtain the runtime as per the node type.

        :param node_idx (int): node index
        :param ntype (str): node type (e.g., 'callsite' or 'module')
        :param metric (str): metric (e.g., 'time' or 'time (inc)')
        :param apply_func (func): apply function (e.g., mean, min, max)
        :return (float): runtime of a node
        """
        if ntype == 'callsite':
            return self.df_lookup_by_column("name", node_idx)[metric].apply(apply_func)
        elif ntype == 'module':
            return self.df_lookup_by_column("module", node_idx)[metric].apply(apply_func)

    # --------------------------------------------------------------------------
    def create(self, path, profile_format, module_callsite_map: dict = {},  filter_by="time (inc)", filter_perc=10.0) -> None: 
        """
        Create SuperGraph from basic information. It does the following:
            1. Using the config object, it constructs the Hatchet GraphFrame.
            2. Creates a NetworkX graph from the Hatchet GraphFrame.Graph.
            3. Add time proxies.
            4. Attempts to construct module callsite mapping, if information exists.
            5. Resets the indexes of the dataframe,
            6. Sanitizes the call site names and paths.

        :param path: Path to data
        :param profile_format: Format of data
        :param module_callsite_map: Module callsite mapping
        :return:
        """
        self.profiler.start()
        self.profile_format = profile_format
        LOGGER.info(f"Creating SuperGraph ({self.name}) from ({path}) "
                    f"using ({self.profile_format}) format")

        # Create the hatchet.GraphFrame based on the profile format.
        gf = SuperGraph.from_config(path, self.profile_format)
        assert isinstance(gf, ht.GraphFrame)
        assert gf.graph is not None
        LOGGER.info(f'Loaded Hatchet GraphFrame: {df_info(gf.dataframe)}')
        LOGGER.profile('')
        if 0:
            SuperGraph.write_ht(gf, path)

        # Create a hatchet.GraphFrame using the calculated graph and graphframe.
        super().__init__(gf.graph, gf.dataframe, gf.exc_metrics, gf.inc_metrics) # Initialize here so that we dont drop index levels.

        # ----------------------------------------------------------------------
        self.add_callsites_and_modules_maps(module_callsite_map)
        self.add_time_proxies()

        # ----------------------------------------------------------------------
        # Hatchet requires node and rank to be indexes.
        # remove the indexes to maintain consistency.
        # We will remove node since it gets droped when `gf.drop_index_levels()`
        #self.indexes = list(self.dataframe.index.names)
        #LOGGER.debug(f'Dataframe indexes = {self.indexes}')
        #self.df_reset_index()

        # ----------------------------------------------------------------------
        # TODO: For faster searches, bring this back.
        # self.indexes.insert(0, 'dataset')
        # self.dataframe.set_index(self.indexes, inplace=True, drop=True)

        LOGGER.info(f'Processed dataframe: {df_info(self.dataframe)}')
        LOGGER.profile('')
        self.profiler.stop()

        # ----------------------------------------------------------------------
        # Find the roots of the super graph. Used to get the mean inclusive runtime.
        self.roots = SuperGraph.hatchet_get_roots(gf.graph)  # Contains all unfiltered roots as well.
        self.nxg = self.hatchet_graph_to_nxg(self.graph)
        LOGGER.debug(f'Found {len(self.roots)} graph roots; and converted to nxg')

        _csidx = lambda _: self.get_idx(_, 'callsite')
        for node in self.graph.traverse():
            node_name = Sanitizer.from_htframe(node.frame)
            node_idx = _csidx(node_name)
            self.hatchet_nodes[node_idx] = node
            self.paths[node_idx] = [_csidx(Sanitizer.from_htframe(_)) for _ in node.paths()[0]]
            self.callers[node_idx] = [_csidx(_.frame.get('name')) for _ in node.parents]
            self.callees[node_idx] = [_csidx(_.frame.get('name')) for _ in node.children]

        LOGGER.info(f'Processed graph')
        LOGGER.profile('')

        self.df_add_column("callees", apply_dict=self.callees, dict_default=[])
        self.df_add_column("callers", apply_dict=self.callers, dict_default=[])
        #self.df_add_column("path", apply_dict=self.paths, dict_default=[])

    # --------------------------------------------------------------------------
    def load(
        self, path, read_graph=False, read_parameter=False, read_aux=False
    ) -> None:
        """
        Load the SuperGraph class from reading .callflow data.

        :param path: (str) Path to .callflow directory.
        :param read_graph: (bool) Read the graph, default is False.
        :param read_parameter: (bool) Read parameters, default is False.
        :param read_aux: (bool) Read auxiliary data, default is True.
        :return:
        """
        LOGGER.info(f"Reading SuperGraph ({self.name}) from ({path})")
        

        if True:
            self.dataframe = SuperGraph.read_df(path)

        if True:
            self.nxg = SuperGraph.read_nxg(path)

        if read_graph:
            self.graph = SuperGraph.read_graph(path)

        if read_parameter:
            self.parameters = SuperGraph.read_env_params(path)

        # ----------------------------------------------------------------------
        self.add_time_proxies()
        self.df_reset_index() # TODO: This might be cause a possible side
        # effect. Beware!!
        self.roots = self.nxg_get_roots(self.nxg)
        self.add_callsites_and_modules_maps()
        
    # --------------------------------------------------------------------------
    def add_callsites_and_modules_maps(self, module_callsite_map={}):

        has_modules_in_df = "module" in self.dataframe.columns
        has_modules_in_map = len(module_callsite_map) > 0
        assert not (has_modules_in_df and has_modules_in_map)

        # ----------------------------------------------------------------------
        LOGGER.info('Creating \"module-callsite\" and \"callsite-module\" maps')

        # create a map of callsite-indexes
        self.callsites = df_as_dict(self.dataframe, 'nid', 'name')

        # ----------------------------------------------------------------------
        # if the dataframe already has columns
        if 'module' in self.dataframe.columns and self.dataframe['module'].dtype != "int64":
            LOGGER.debug('Extracting the module map from the dataframe')

            # create a map of module-indexes
            self.dataframe['module'], self.modules = \
                self.dataframe['module'].factorize(sort=True)

            self.modules = {i: Sanitizer.sanitize(v) for i, v in enumerate(self.modules)}
        
            self.callsite_module_map = df_as_dict(self.dataframe, 'nid', 'module')
            self.module_callsite_map = {m: [] for m,c in self.modules.items()}
            self.module_callsite_map[-1] = []
            for ccode, mcode in self.callsite_module_map.items():
                self.module_callsite_map[mcode].append(ccode)

        # ----------------------------------------------------------------------
        elif has_modules_in_map:
            LOGGER.debug('Using the supplied module map')
            # need to change the datastructures for this case
            assert 0
            self.modules = module_callsite_map.keys()
            self.module_callsite_map = module_callsite_map
            self.callsite_module_map = {_: [] for _ in self.callsites}

            for mcode, mname in enumerate(self.modules):
                clist = self.module_callsite_map[mname]
                for c in clist:
                    self.callsite_module_map[c].append(mcode)

            self.df_add_column("module",
                               apply_dict=self.callsite_module_map,
                               apply_on="name")

        # ----------------------------------------------------------------------
        else:
            LOGGER.debug('No module map found. Defaulting to \"module=callsite\"')
            self.modules = self.callsites
            self.callsite_module_map = {c: c for c,m in self.callsites.items()}
            self.module_callsite_map = {m: [m] for m,c in self.modules.items()}
            self.df_add_column('module', apply_func=lambda _: _, apply_on='name')

        # ----------------------------------------------------------------------
        self.inv_callsites = {v: i for i,v in self.callsites.items()}
        self.inv_modules = {v: i for i, v in self.modules.items()}

        self.modules_list = np.array(list(self.inv_modules.keys()))
        assert all([isinstance(m,int) for c,m in self.callsite_module_map.items()])
        assert all([isinstance(c,list) for m,c in self.module_callsite_map.items()])

        LOGGER.info(f'Created (\"module-to-callsite\" = {len(self.module_callsite_map)}) '
                    f'and (\"callsite-to-module\" = {len(self.callsite_module_map)}) '
                    'maps')

    # --------------------------------------------------------------------------
    def add_time_proxies(self):
        """

        :return:
        """
        ## TODO: we should use ht.gf.exc_metric and ht.gf.inc_metric for this
        for key, proxies in METRIC_PROXIES.items():
            if key in self.dataframe.columns:
                continue
            for _ in proxies:
                if _ in self.dataframe.columns:
                    self.proxy_columns[key] = _
                    break
            assert key in self.proxy_columns.keys()

        if len(self.proxy_columns) > 0:
            LOGGER.info(f"created column proxies: {self.proxy_columns}")

    # --------------------------------------------------------------------------
    def write(
        self, path, write_df=True, write_graph=False, write_nxg=True, write_aux=True
    ):
        """
        Write the SuperGraph (refer _FILENAMES for file name mapping).

        :param path: path to write the files. (.callflow directory)
        :param write_df: (bool) write dataframe
        :param write_graph: (bool) write graph
        :param write_nxg: (bool) write networkX graph
        :param write_aux: (bool) write auxiliary data
        :return:
        """
        if not write_df and not write_graph and not write_nxg:
            return

        LOGGER.info(f"Writing SuperGraph to ({path})")
        if write_df:
            SuperGraph.write_df(path, self.dataframe)

        if write_graph:
            SuperGraph.write_graph(path, super().tree(color=False))

        if write_nxg:
            SuperGraph.write_nxg(path, self.nxg)

    # --------------------------------------------------------------------------
    # SuperGraph API functions
    # These functions are used by the endpoints. 
    # --------------------------------------------------------------------------
    def summary(self):

        cols = list(self.dataframe.columns)
        result = {"name": self.name,
                  "meantime": self.df_root_max_mean_runtime(self.roots, "time (inc)"),
                  "roots": self.roots,
                  "ncallsites": self.df_count("name"),
                  "modules": self.modules_list,
                  "m2c": self.module_callsite_map,
                  "c2m": self.callsite_module_map,
                  "nmodules": self.df_count("module"), # if "module" in cols else 0,
                  "nranks": self.df_count("rank") if "rank" in cols else 1,
                  "nedges": len(self.nxg.edges())}

        for p in TIME_COLUMNS:
            result[p] = self.df_minmax(p)

        return result

    def timeline(self, nodes, ntype, metric):
        grp_df = self.df_group_by(ntype)
        return { node : df_apply_func(grp_df.get_group(self.get_idx(node, ntype)), metric, self.proxy_columns) for node in nodes}    

    # --------------------------------------------------------------------------
    # SuperGraph.df functions
    # --------------------------------------------------------------------------
    def df_reset_index(self):
        """
        Wrapper to reset the index. The columns are added inplace and are not
        dropped. 
        """
        self.dataframe.reset_index(drop=False, inplace=True)

    def df_columns(self):
        """
        Wrapper to get all column names from a dataframe.
        :return: (list) columns of dataframe
        """
        return self.dataframe.columns

    def df_get_proxy(self, column):
        """
        Wrapper to get column name based on proxy.

        :param column: (str) column name
        :return: (str) proxy of the column name
        """
        return self.proxy_columns.get(column, column)

    def df_get_column(self, column, index="name"):
        """
        Wrapper to get a provided column based on an index. 

        :param column: (str) column name
        :param index: (str) column name to index by
        :return:
        """
        column = self.df_get_proxy(column)
        return self.dataframe.set_index(index)[column]

    def df_add_column(self, column_name,
                      apply_value=None, apply_func=None,
                      apply_dict=None, dict_default=None,
                      apply_on="name", update=False):
        """
        Wrapper to add a column to a dataframe in place. 

        :param column_name: (str) Name of the column to add in the dataframe
        :param apply_value: (*) Value to apply on the column
        :param apply_func: (func) Function to apply on the column
        :param apply_dict: (dict) Dict to apply on the column
        :param apply_on: (str) Column to apply the func, value or dict on
        :param dict_default: (dict) default dictionary to apply on
        :param update: (bool) in place update or not
        """
        has_value = apply_value is not None
        has_func = apply_func is not None
        has_dict = apply_dict is not None
        assert 1 == int(has_value) + int(has_func) + int(has_dict)

        if column_name in self.dataframe.columns and not update:
            return

        if has_value:
            assert isinstance(apply_value, (int, float, str))
            LOGGER.debug(f'appending column "{column_name}" = "{apply_value}"')
            self.dataframe[column_name] = apply_value

        if has_func:
            assert callable(apply_func) and isinstance(apply_on, str)
            LOGGER.debug(f'appending column "{column_name}" = {apply_func}')
            self.dataframe[column_name] = self.dataframe[apply_on].apply(apply_func)

        if has_dict:
            assert isinstance(apply_dict, dict) and isinstance(apply_on, str)
            LOGGER.debug(f'appending column "{column_name}" = (dict); default=({dict_default})')
            self.dataframe[column_name] = self.dataframe[apply_on].apply(lambda _: apply_dict.get(_, dict_default))

    def df_unique(self, column):
        """
        Wrapper to get unique rows from a column.

        :param column: (str) column name
        :return: (ndarray) numpy array containing the unique elements. 
        """
        column = self.df_get_proxy(column)
        return self.dataframe[column].unique()

    def df_count(self, column):
        """
        Wrapper to get the count of unique row elements of a column. 

        :param column: (str) Column name
        :return: (int) Count of unique elements in the column.
        """
        return len(self.df_unique(column))

    def df_minmax(self, column):
        """
        Wrapper to get the min and max elements from a column. 

        :param column: (str) column name
        :return: (float, float) min, max of the column 
        """
        column = self.df_get_proxy(column)
        return self.dataframe[column].min(), self.dataframe[column].max()

    def df_filter_by_value(self, column, value):
        """
        Wrapper to filter a column by a threshold value. 

        :param column: (str) Column name
        :param value: (float or int) threshold value to filter by
        :return: (pandas.dataframe) filtered dataframe
        """
        assert isinstance(value, (int, float))
        column = self.df_get_proxy(column)
        df = self.dataframe.loc[self.dataframe[column] > value]
        return df[df["name"].isin(df["name"].unique())]

    def df_filter_by_name(self, values):
        """
        Wrapper to filter a dataframe by a list of names on the "name" column.

        :param names: (list) list of values to filter
        :return: (pandas.dataframe) Filtered dataframe
        """
        assert isinstance(values, list)
        return self.dataframe[self.dataframe["name"].isin(values)]

    def df_filter_by_search_string(self, column, search_strings):
        """
        Wrapper to filter by a list of search strings. 
        Uses numpy for fast operation.

        :param column: (str) Column name
        :param search_strings: (list) search strings to filter by.
        :return: (pandas.dataframe) Filtered dataframe
        """
        unq, ids = np.unique(self.dataframe[column], return_inverse=True)
        unq_ids = np.searchsorted(unq, search_strings)
        mask = np.isin(ids, unq_ids)
        return self.dataframe[mask]

    def df_lookup_with_column(self, column, value):
        """
        Wrapper to look up by a value on a column

        :param column: (str) Column name
        :param value: (int, or float) Value to lookup by
        :return: (pandas.dataframe) Lookup dataframe
        """
        assert isinstance(value, (int, float, str))

        column = self.df_get_proxy(column)
        return self.dataframe.loc[self.dataframe[column] == value]

    def df_group_by(self, columns):
        """
        Wrapper to group the dataframe by columns. 

        :param columns: columns to groupby
        :return: grouped dataframe
        """
        if isinstance(columns, list):
            return self.dataframe.groupby(columns)
        else:
            assert isinstance(columns, str)
            return self.dataframe.groupby([columns])

    def df_get_top_by_attr(self, column, count, sort_attr):
        """
        Get top n values of a column sorted in descending fashion by another column ("sort_attr")

        :param column: (str) column to groupby (e.g., name, module)
        :param count: (int) number of rows to return (e.g., n = 10 would return top-10
        values)
        :param sort_attr: (str) sorting attribute (e.g., time or time (inc))
        :return: (list) top-n values 
        """
        assert isinstance(count, int) and isinstance(sort_attr, str)
        assert count > 0

        df = self.dataframe.groupby([column]).mean()
        df = df.sort_values(by=[sort_attr], ascending=False)
        df = df.nlargest(count, sort_attr)
        return df.index.values.tolist()

    def df_factorize_column(self, column):
        """
        Wrapper to factorize a column. 
        
        :param column: (name)
        :param sanitize:
        :return:
        """
        column = self.df_get_proxy(column)
        _fct = self.dataframe[column].factorize()
        self.dataframe[column] = _fct[0]
        return _fct[1].values.tolist()

    def df_xs_group_column(self, name, column, groups=[], apply_func=None):
        """
        Wrapper to get a cross-secton of a dataframe.

        :param name: (str) 
        :param column: (str) column name
        :param groups: (str) column to group by.
        :param apply_func: (func) Apply a function after the group operation
        :return: (pandas.dataframe) Cross-sectioned dataframe.
        """
        if len(groups) > 0:
            _df = self.df_group_by(groups) 
        else:
            _df = self.dataframe

        if apply_func is not None:
            _df = _df.apply(apply_func)

        return _df.xs(name, level=column)

    def df_root_max_mean_runtime(self, roots, column):
        mean_runtime = 0.0
        column = self.df_get_proxy(column)
        for root in roots:
            root_idx = self.get_idx(root, "callsite")
            mean_runtime = max(mean_runtime, self.df_lookup_with_column("name", root_idx)[column].mean())
        return round(mean_runtime, 2)

    # --------------------------------------------------------------------------
    # SuperGraph.graph utilities.
    # --------------------------------------------------------------------------
    @staticmethod
    def hatchet_graph_to_nxg(ht_graph):
        """
        Constructs a networkX graph from hatchet graph.

        :param ht_graph:
        :return:
        """
        assert isinstance(ht_graph, ht.graph.Graph)

        nxg = nx.DiGraph()
        for root in ht_graph.roots:
            node_gen = root.traverse()
            node = root

            try:
                while node:

                    # Get all node paths from hatchet.
                    node_paths = node.paths()

                    # Loop through all the node paths.
                    for node_path in node_paths:
                        if len(node_path) >= 2:
                            src_name = Sanitizer.from_htframe(node_path[-2])
                            trg_name = Sanitizer.from_htframe(node_path[-1])
                            nxg.add_edge(src_name, trg_name)
                    node = next(node_gen)

            except StopIteration:
                pass
            finally:
                del root

        return nxg

    @staticmethod
    def hatchet_get_roots(graph):
        return [root.frame.get('name') for root in graph.roots]

    @staticmethod
    def hatchet_filter_callsites_by_query(gf, query):
        """
        Returns the filtered callsites based on the query.
        """
        # Expensive. We need to do this to speed up the filtering process. 
        gf.drop_index_levels() 

        # Filter the graphframe using hatchet (initial filtering) using QueryMatcher.
        fgf = gf.filter(query)

        return df_unique(fgf.dataframe, "name")

    def nxg_get_roots(self, nxg):
        roots = []
        for component in nx.weakly_connected_components(nxg):
            G_sub = nxg.subgraph(component)
            roots.extend([n for n,d in G_sub.in_degree() if d==0])
        return roots

    # --------------------------------------------------------------------------
    # Create GraphFrame methods
    # --------------------------------------------------------------------------
    @staticmethod
    def from_config(data_path, profile_format):
        """
        Create a GraphFrame directly from the data_path and profile_format.

        :param data_path: path to data
        :param profile_format: Profile format
        :return gf: GraphFrame
        """
        if profile_format not in FILE_FORMATS:
            raise ValueError(f"Invalid profile format: {profile_format}")

        gf = SuperGraph.read_ht(data_path)
        if gf is not None:
            return gf

        if profile_format == "hpctoolkit":
            gf = ht.GraphFrame.from_hpctoolkit(data_path)

        elif profile_format == "caliper":
            grouping_attribute = "function"
            default_metric = "sum(sum#time.duration), inclusive_sum(sum#time.duration)"
            query = "select function,%s group by %s format json-split" % (
                default_metric,
                grouping_attribute,
            )
            gf = ht.GraphFrame.from_caliper(data_path, query=query)

        elif profile_format == "caliper_json":
            gf = ht.GraphFrame.from_caliper_json(data_path)

        elif profile_format == "gprof":
            gf = ht.GraphFrame.from_gprof_dot(data_path)

        elif profile_format == "literal":
            gf = ht.GraphFrame.from_literal(data_path)

        elif profile_format == "lists":
            gf = ht.GraphFrame.from_lists(data_path)

        assert gf is not None
        return gf

    # --------------------------------------------------------------------------
    # static read/write functionality
    # --------------------------------------------------------------------------
    @staticmethod
    def write_ht(gf, path='.'):

        import pickle
        assert isinstance(gf, ht.GraphFrame)

        LOGGER.debug(f"Writing Hatchet GraphFrame to ({path})")
        fdf = os.path.join(path, 'ht-df.pkl')
        fdg = os.path.join(path, 'ht-graph.pkl')
        fdm = os.path.join(path, 'ht-metrics.npz')

        gf.dataframe.to_pickle(fdf)
        with open(fdg, "wb") as fptr:
            pickle.dump(gf.graph, fptr)
        np.savez_compressed(fdm, exc=gf.exc_metrics, inc=gf.inc_metrics)

    @staticmethod
    def read_ht(path):

        import pickle
        fdf = os.path.join(path, 'ht-df.pkl')
        fdg = os.path.join(path, 'ht-graph.pkl')
        fdm = os.path.join(path, 'ht-metrics.npz')

        if not os.path.exists(fdf) or not os.path.exists(fdg) or not os.path.exists(fdm):
            return None

        LOGGER.debug(f"Reading Hatchet GraphFrame from ({path})")
        df = pd.read_pickle(fdf)
        with open(fdg, "rb") as fptr:
            graph = pickle.load(fptr)
        met = np.load(fdm)
        ext_metrics, int_metrics = list(met['exc'][()]), list(met['inc'][()])
        return ht.GraphFrame(graph, df, ext_metrics, int_metrics)

    # --------------------------------------------------------------------------
    # TODO: CAL-66: Clean up unnecessary writing and reading functions.
    @staticmethod
    def write_df(path, df):
        """

        :param path:
        :param df:
        :return:
        """
        fname = os.path.join(path, SuperGraph._FILENAMES["df"])
        LOGGER.debug(f"Writing ({fname})")

        ext = os.path.splitext(SuperGraph._FILENAMES["df"])[-1]
        if '.csv' == ext:
            df.to_csv(fname)
        elif '.pkl' == ext:
            df.to_pickle(fname)

    @staticmethod
    def write_nxg(path, nxg):
        """

        :param path:
        :param nxg:
        :return:
        """
        fname = os.path.join(path, SuperGraph._FILENAMES["nxg"])
        LOGGER.debug(f"Writing ({fname})")
        nxg_json = nx.readwrite.json_graph.node_link_data(nxg)
        with open(fname, "w") as fptr:
            json.dump(nxg_json, fptr, indent=2)

    @staticmethod
    def write_graph(path, graph_str):
        """

        :param path:
        :param graph_str:
        :return:
        """
        fname = os.path.join(path, SuperGraph._FILENAMES["ht"])
        LOGGER.debug(f"Writing ({fname})")
        with open(fname, "w") as fptr:
            fptr.write(graph_str)

    @staticmethod
    def todelete_write_aux(path, data, name):
        """

        :param path:
        :param data:
        :return:
        """
        fname = os.path.join(path, SuperGraph._FILENAMES["aux"].format(name))
        LOGGER.debug(f"Writing ({fname})")

        ext = os.path.splitext(SuperGraph._FILENAMES["aux"])[-1]
        if '.json' == ext:
            with open(fname, "w") as f:
                json.dump(data, f, cls=NumpyEncoder)
        elif '.npz' == ext:
            np.savez_compressed(fname, **data)
        else:
            assert False

    @staticmethod
    def read_df(path):
        """

        :param path:
        :return:
        """
        fname = os.path.join(path, SuperGraph._FILENAMES["df"])
        LOGGER.debug(f"Reading ({fname})")

        df = None
        ext = os.path.splitext(SuperGraph._FILENAMES["df"])[-1]
        if '.csv' == ext:
            df = pd.read_csv(fname)
        elif '.pkl' == ext:
            df = pd.read_pickle(fname)

        if df is None or df.empty:
            raise ValueError(f"Did not find a valid dataframe in ({fname}).")
        return df

    @staticmethod
    def read_nxg(path):
        """

        :param path:
        :return:
        """
        fname = os.path.join(path, SuperGraph._FILENAMES["nxg"])
        LOGGER.debug(f"Reading ({fname})")
        with open(fname, "r") as nxg_file:
            graph = json.load(nxg_file)
            nxg = nx.readwrite.json_graph.node_link_graph(graph)
        if nxg is None:
            raise ValueError(f"Did not find a valid nxg in ({fname}).")
        return nxg

    @staticmethod
    def read_graph(path):
        """

        :param path:
        :return:
        """
        fname = os.path.join(path, SuperGraph._FILENAMES["ht"])
        LOGGER.debug(f"Reading ({fname})")
        with open(fname, "r") as graph_file:
            graph = json.load(graph_file)
        if not isinstance(graph, ht.GraphFrame.Graph):
            raise ValueError(f"Did not find a valid graph in ({fname}).")
        return graph

    @staticmethod
    def todelete_read_aux(path, name):
        """

        :param path:
        :return:
        """
        fname = os.path.join(path, SuperGraph._FILENAMES["aux"].format(name))
        LOGGER.debug(f"Reading ({fname})")

        data = {}
        ext = os.path.splitext(SuperGraph._FILENAMES["aux"])[-1]
        try:
            if '.json' == ext:
                with open(fname, "r") as fptr:
                    data = json.load(fptr)
            elif '.npz' == ext:
                data = np.load(fname, allow_pickle=True)

        except Exception as e:
            LOGGER.critical(f"Failed to read aux file: {e}")
        return data

    @staticmethod
    def read_env_params(path):
        """

        :param path:
        :return:
        """
        data = {}
        try:
            fname = os.path.join(path, SuperGraph._FILENAMES["params"])
            LOGGER.debug(f"Reading ({fname})")
            for line in open(fname, "r"):
                for num in line.strip().split(","):
                    split_num = num.split("=")
                    data[split_num[0]] = split_num[1]
        except Exception as e:
            LOGGER.critical(f"Failed to read env_params file: {e}")
        return data

    # --------------------------------------------------------------------------
    # Supergraph.nxg methods
    # --------------------------------------------------------------------------
    def filter_sg(self, filter_by, filter_val) -> None:
        """
        In-place filtering on the NetworkX Graph.

        :param filter_by: filter by value at "time" and "time (inc)".
        :param filter_val: filter threshold
        :return: None
        """
        LOGGER.debug(f'Filtering {self.__str__()}: "{filter_by}" <= {filter_val}')
        self.dataframe = self.df_filter_by_value(filter_by, filter_val)

        callsites = self.dataframe["name"].unique()
        nxg = nx.DiGraph()

        if filter_by == "time (inc)":
            for edge in self.nxg.edges():
                # If source is present in the callsites list
                if edge[0] in callsites and edge[1] in callsites:
                    nxg.add_edge(edge[0], edge[1])
                else:
                    LOGGER.debug(f"Removing the edge: {edge}")

        elif filter_by == "time":
            for callsite in callsites:
                path = self.df_lookup_with_column("name", callsite)["path"].tolist()[0]
                path = make_list(path)
                nxg.add_path(path)

        self.nxg = nxg

    def filter_by_datasets(self, selected_runs):
        """
        Filter by the selected runs
        :param selected_runs: Array of dataset tag names.
        :return: runs
        """
        # TODO: This code is repeated in modules/auxiliary.py.
        # Move to a instance method of SuperGraph.
        if selected_runs is not None:
            runs = selected_runs
            self.dataframe = self.df_filter_by_search_string("dataset", runs)

        else:
            runs = [self.name]
            self.dataframe = self.dataframe

        return runs    
    # --------------------------------------------------------------------------<|MERGE_RESOLUTION|>--- conflicted
+++ resolved
@@ -95,19 +95,11 @@
 
     def get_name(self, idx, ntype):
         """
-<<<<<<< HEAD
-        Getter to obtain the name of a node based on ntype.
-        
-        :param (int): node index
-        :param (str): node type 
-        :return (str): node name
-=======
         Getter to get the node's name based on type.
 
         :param idx (int): node index
         :param ntype (str): node type (e.g., module, callsite)
         :return name (str)
->>>>>>> 5821bf8d
         """
         if ntype == 'callsite':
             return self.callsites.get(idx, None)
@@ -117,19 +109,11 @@
 
     def get_idx(self, name, ntype):
         """
-<<<<<<< HEAD
-        Getter to obtain the index of a node based on ntype.
-
-        :param (str): node name
-        :param (str): node type
-        :return (int): node index
-=======
         Getter to get the node's index based on type.
 
         :param name (str): node name
         :param ntype (str): node type (e.g., module, callsite)
         :return idx (int)
->>>>>>> 5821bf8d
         """
         if ntype == 'callsite':
             return self.inv_callsites.get(name, None)
@@ -141,13 +125,8 @@
         """
         Get module name from the node name.
 
-<<<<<<< HEAD
-        :param callsite (str): callsite
-        :return (str): module for a callsite
-=======
         :param callsite_idx (int): callsite index
         :return (str): module for a call site
->>>>>>> 5821bf8d
         """
         assert isinstance(callsite_idx, int)
         
