--- conflicted
+++ resolved
@@ -6,54 +6,6 @@
 
 import os
 import json
-<<<<<<< HEAD
-import pandas as pd
-import hatchet as ht
-import networkx as nx
-from ast import literal_eval as make_list
-
-from callflow import get_logger
-from callflow.utils.sanitizer import Sanitizer
-from callflow.operations import Process, Group, Filter
-#from .graphframe import GraphFrame
-#from callflow.timer import Timer
-#from callflow.algorithms import DeltaConSimilarity
-#from callflow.modules import EnsembleAuxiliary, SingleAuxiliary
-LOGGER = get_logger(__name__)
-
-
-# ------------------------------------------------------------------------------
-# ------------------------------------------------------------------------------
-class SuperGraph(ht.GraphFrame):
-    """
-    SuperGraph class to handle processing of a an input Dataset.
-    """
-    # --------------------------------------------------------------------------
-    _FORMATS = ["hpctoolkit", "caliper", "caliper_json", "gprof", "literal", "lists"]
-
-    _FILENAMES = {"ht": "hatchet_tree.txt",
-                  "df": "df.csv",
-                  "nxg": "nxg.json",
-                  "params": "env_params.txt",
-                  "aux": "auxiliary_data.json"}
-
-    _METRIC_PROXIES = {"time (inc)": ["inclusive#time.duration"],
-                       "time": ["sum#time.duration", "sum#sum#time.duration"]}
-
-    # --------------------------------------------------------------------------
-    def __init__(self, name, config):
-
-        assert isinstance(name, str) and isinstance(config, dict)
-
-        self.name = name        # dataset name
-        self.config = config
-
-        self.nxg = None
-        self.parameters = {}
-        self.auxiliary_data = {}
-        self.proxy_columns = {}
-        self.dir_path = os.path.join(self.config["save_path"], self.name)
-=======
 import numpy as np
 import pandas as pd
 import hatchet as ht
@@ -196,7 +148,6 @@
 
         if write_graph:
             SuperGraph.write_graph(path, super().tree(color=False))
->>>>>>> aa48bbcf
 
         if write_nxg:
             SuperGraph.write_nxg(path, self.nxg)
@@ -204,176 +155,6 @@
     # --------------------------------------------------------------------------
     # SuperGraph.dataframe api
     # --------------------------------------------------------------------------
-<<<<<<< HEAD
-    def __str__(self):
-        return f"SuperGraph<{self.name}>"
-
-    def __repr__(self):
-        return self.__str__()
-
-    # --------------------------------------------------------------------------
-    def create(self):
-        profile_format = self.config["parameter_props"]["profile_format"][self.name]
-        data_path = self.config["parameter_props"]["data_path"][self.name]
-        data_path = os.path.join(self.config["data_path"], data_path)
-
-        LOGGER.info(f"Creating SuperGraph ({self.name}) from ({data_path}) using ({profile_format}) format")
-
-        gf = SuperGraph.from_config(data_path, profile_format)
-        assert isinstance(gf, ht.GraphFrame)
-        assert gf.graph is not None
-        super().__init__(gf.graph, gf.dataframe, gf.exc_metrics, gf.inc_metrics)
-
-        self.nxg = self.hatchet_graph_to_nxg(self.graph)
-
-        # ----------------------------------------------------------------------
-        self.df_add_time_proxies()
-
-        # Hatchet requires node and rank to be indexes.
-        # remove the set indexes to maintain consistency.
-        self.df_reset_index()
-        # ----------------------------------------------------------------------
-
-        '''
-        ## TODO: read/create module map here!
-        if "callsite_module_map" in self.config:
-            print (self.config["callsite_module_map"])
-            exit ()
-        '''
-
-    # --------------------------------------------------------------------------
-    def load(self, path=None, read_graph=False):
-        # Load the SuperGraph (refer _FILENAMES for file name mapping).
-        if path is None:
-            path = self.dir_path
-
-        LOGGER.info(f"Creating SuperGraph ({self.name}) from ({path})")
-
-        self.dataframe = None
-        self.nxg = None
-        self.graph = None
-
-        if True:
-            self.dataframe = SuperGraph.read_df(path)
-
-        if True:
-            self.nxg = SuperGraph.read_nxg(path)
-
-        if read_graph:
-            self.graph = SuperGraph.read_graph(path)
-
-        if self.config["read_parameter"]:
-            self.parameters = SuperGraph.read_params(path)
-
-        if True:
-            self.auxiliary_data = SuperGraph.read_aux(path)
-
-        self.df_add_time_proxies()
-        self.df_reset_index()
-
-    # --------------------------------------------------------------------------
-    def write(self, path=None, write_df=True, write_graph=False, write_nxg=True):
-        """
-        Write the SuperGraph (refer _FILENAMES for file name mapping).
-        """
-        if not write_df and not write_graph and not write_nxg:
-            return
-
-        if path is None:
-            path = self.dir_path
-
-        LOGGER.info(f"Writing SuperGraph to ({path})")
-        if write_df:
-            SuperGraph.write_df(path, self.dataframe)
-
-        if write_graph:
-            SuperGraph.write_graph(path, super().tree(color=False))
-
-        if write_nxg:
-            SuperGraph.write_nxg(path, self.nxg)
-
-    # --------------------------------------------------------------------------
-    # SuperGraph.dataframe api
-    # --------------------------------------------------------------------------
-    def df_reset_index(self):
-        self.dataframe.reset_index(drop=False, inplace=True)
-
-    def df_columns(self):
-        return self.dataframe.columns
-
-    def df_get_proxy(self, column):
-        return self.proxy_columns.get(column, column)
-
-    def df_add_time_proxies(self):
-        for key, proxies in SuperGraph._METRIC_PROXIES.items():
-            if key in self.dataframe.columns:
-                continue
-            for _ in proxies:
-                if _ in self.dataframe.columns:
-                    self.proxy_columns[key] = _
-                    break
-            assert key in self.proxy_columns.keys()
-
-        if len(self.proxy_columns) > 0:
-            LOGGER.debug(f'created column proxies: {self.proxy_columns}')
-
-    def df_get_column(self, column, index="name"):
-        column = self.df_get_proxy(column)
-        return self.dataframe.set_index(index)[column]
-
-    def df_add_column(self, column_name, value=None, apply_func=None, apply_on="name"):
-
-        assert (value is None) != (apply_func is None)
-        if column_name in self.dataframe.columns:
-            return
-
-        if value is not None:
-            assert isinstance(value, (int, float, str))
-            LOGGER.debug(f'appending column \"{column_name}\" = \"{value}\"')
-            self.dataframe[column_name] = value
-
-        if apply_func is not None:
-            assert callable(apply_func) and isinstance(apply_on, str)
-            LOGGER.debug(f'appending column \"{column_name}\" = {apply_func}')
-            self.dataframe[column_name] = self.dataframe[apply_on].apply(apply_func)
-
-    def df_update_mapping(self, col_name, mapping, apply_on="name"):
-        self.dataframe[col_name] = self.dataframe[apply_on].apply(
-            lambda _: mapping[_] if _ in mapping.keys() else "")
-
-    def df_count(self, column):
-        column = self.df_get_proxy(column)
-        return len(self.dataframe[column].unique())
-
-    def df_minmax(self, column):
-        column = self.df_get_proxy(column)
-        return self.dataframe[column].min(), self.dataframe[column].max()
-
-    def df_filter_by_value(self, column, value):
-        assert isinstance(value, (int, float))
-        column = self.df_get_proxy(column)
-        df = self.dataframe.loc[self.dataframe[column] > value]
-        return df[df["name"].isin(df["name"].unique())]
-
-    def df_filter_by_name(self, names):
-        assert isinstance(names, list)
-        return self.dataframe[self.dataframe["name"].isin(names)]
-
-    def df_lookup_with_column(self, column, value):
-        column = self.df_get_proxy(column)
-        return self.dataframe.loc[self.dataframe[column] == value]
-
-    def df_get_top_by_attr(self, count, sort_attr):
-        assert isinstance(count, int) and isinstance(sort_attr, str)
-        assert count > 0
-
-        df = self.dataframe.groupby(["name"]).mean()
-        df = df.sort_values(by=[sort_attr], ascending=False)
-        df = df.nlargest(count, sort_attr)
-        return df.index.values.tolist()
-
-    # -------------------------------------------------------------------------
-=======
     def df_reset_index(self):
         self.dataframe.reset_index(drop=False, inplace=True)
 
@@ -699,7 +480,6 @@
     def add_module_name_caliper(self, module_map):
         self.df_add_column('module', apply_func=lambda _: module_map[_])
 
->>>>>>> aa48bbcf
     # TODO: needs to be cleaned
     def get_module_name(self, callsite):
         """
@@ -721,163 +501,6 @@
             return callsite
 
     # --------------------------------------------------------------------------
-<<<<<<< HEAD
-    # callflow.graph utilities.
-    # --------------------------------------------------------------------------
-    @staticmethod
-    def hatchet_graph_to_nxg(ht_graph):
-        """
-        Constructs a networkX graph from hatchet graph.
-        """
-        assert isinstance(ht_graph, ht.graph.Graph)
-
-        nxg = nx.DiGraph()
-        for root in ht_graph.roots:
-            node_gen = root.traverse()
-            node = root
-
-            try:
-                while node:
-
-                    # Get all node paths from hatchet.
-                    node_paths = node.paths()
-
-                    # Loop through all the node paths.
-                    for node_path in node_paths:
-                        if len(node_path) >= 2:
-                            src_name = Sanitizer.from_htframe(node_path[-2])
-                            trg_name = Sanitizer.from_htframe(node_path[-1])
-                            nxg.add_edge(src_name, trg_name)
-                    node = next(node_gen)
-
-            except StopIteration:
-                pass
-            finally:
-                del root
-
-        return nxg
-
-    # --------------------------------------------------------------------------
-    # static read/write functionality
-    # --------------------------------------------------------------------------
-    # create a graph frame directly from the config
-    @staticmethod
-    def from_config(data_path, profile_format):
-
-        if profile_format not in SuperGraph._FORMATS:
-            raise ValueError(f"Invalid profile format: {profile_format}")
-
-        gf = None
-        if profile_format == "hpctoolkit":
-            gf = ht.GraphFrame.from_hpctoolkit(data_path)
-
-        elif profile_format == "caliper":
-            grouping_attribute = "function"
-            default_metric = "sum(sum#time.duration), inclusive_sum(sum#time.duration)"
-            query = "select function,%s group by %s format json-split" % (
-                default_metric,
-                grouping_attribute,
-            )
-            gf = ht.GraphFrame.from_caliper(data_path, query=query)
-
-        elif profile_format == "caliper_json":
-            gf = ht.GraphFrame.from_caliper_json(data_path)
-
-        elif profile_format == "gprof":
-            gf = ht.GraphFrame.from_gprof_dot(data_path)
-
-        elif profile_format == "literal":
-            gf = ht.GraphFrame.from_literal(data_path)
-
-        elif profile_format == "lists":
-            gf = ht.GraphFrame.from_lists(data_path)
-
-        assert gf is not None
-        return gf
-
-    @staticmethod
-    def write_df(path, df):
-        fname = os.path.join(path, SuperGraph._FILENAMES["df"])
-        LOGGER.debug(f"Writing ({fname})")
-        df.to_csv(fname)
-
-    @staticmethod
-    def write_nxg(path, nxg):
-        fname = os.path.join(os.path.join(path, SuperGraph._FILENAMES["nxg"]))
-        LOGGER.debug(f"Writing ({fname})")
-        nxg_json = nx.readwrite.json_graph.node_link_data(nxg)
-        with open(fname, "w") as fptr:
-            json.dump(nxg_json, fptr, indent=2)
-
-    @staticmethod
-    def write_graph(path, graph_str):
-        fname = os.path.join(os.path.join(path, SuperGraph._FILENAMES["ht"]))
-        LOGGER.debug(f"Writing ({fname})")
-        with open(fname, "w") as fptr:
-            fptr.write(graph_str)
-
-    @staticmethod
-    def read_df(path):
-        fname = os.path.join(path, SuperGraph._FILENAMES["df"])
-        LOGGER.debug(f"Reading ({fname})")
-        df = pd.read_csv(fname)
-        if df is None or df.empty:
-            raise ValueError(f"Did not find a valid dataframe in ({fname}).")
-        return df
-
-    @staticmethod
-    def read_nxg(path):
-        fname = os.path.join(path, SuperGraph._FILENAMES["nxg"])
-        LOGGER.debug(f"Reading ({fname})")
-        with open(fname, "r") as nxg_file:
-            graph = json.load(nxg_file)
-            nxg = nx.readwrite.json_graph.node_link_graph(graph)
-        if nxg is None:
-            raise ValueError(f"Did not find a valid nxg in ({fname}).")
-        return nxg
-
-    @staticmethod
-    def read_graph(path):
-        fname = os.path.join(path, SuperGraph._FILENAMES["ht"])
-        LOGGER.debug(f"Reading ({fname})")
-        with open(fname, "r") as graph_file:
-            graph = json.load(graph_file)
-        if not isinstance(graph, ht.GraphFrame.Graph):
-            raise ValueError(f"Did not find a valid graph in ({fname}).")
-        return graph
-
-    @staticmethod
-    def read_params(path):
-        data = {}
-        try:
-            fname = os.path.join(path, SuperGraph._FILENAMES["params"])
-            LOGGER.debug(f"Reading ({fname})")
-            for line in open(fname, "r"):
-                for num in line.strip().split(","):
-                    split_num = num.split("=")
-                    data[split_num[0]] = split_num[1]
-
-        except Exception as e:
-            LOGGER.critical(f"Failed to read parameter file: {e}")
-
-        return data
-
-    @staticmethod
-    def read_aux(path):
-        data = {}
-        try:
-            fname = os.path.join(path, SuperGraph._FILENAMES["aux"])
-            LOGGER.debug(f"Reading ({fname})")
-            with open(fname, "r") as fptr:
-                data = json.load(fptr)
-        except Exception as e:
-            LOGGER.critical(f"Failed to read aux file: {e}")
-
-        return data
-
-    # ------------------------------------------------------------------------
-=======
->>>>>>> aa48bbcf
     # The next block of functions attach the calculated result to the variable `gf`.
     def process_sg(self):
         """
@@ -888,11 +511,6 @@
         (refer: https://en.wikipedia.org/wiki/Builder_pattern#:~:text=The%20builder%20pattern%20is%20a,Gang%20of%20Four%20design%20patterns.)
         """
 
-<<<<<<< HEAD
-        # LOGGER.warning('>>>>>> before processing\n {}'.format(self.dataframe))
-
-        profile_format = self.config["parameter_props"]["profile_format"][self.name]
-=======
         # ----------------------------------------------------------------------
         # copied from Builder.__init__()
         # TODO: should go in create/load?
@@ -939,7 +557,6 @@
         '''
         # copied from Process
         # ----------------------------------------------------------------------
->>>>>>> aa48bbcf
         if profile_format == "hpctoolkit":
             process = (
                 Process.Builder(self, self.name)
@@ -998,20 +615,6 @@
                     .build()
             )
 
-<<<<<<< HEAD
-        self = process.gf
-
-    def group_gf_sg(self, group_by="module"):
-        """
-        Group the graphframe based on `group_by` parameter.
-        """
-        self = Group(self, group_by).gf
-
-    def filter_gf_sg(self, mode="single"):
-        """
-        Filter the graphframe.
-        """
-=======
         #self = process.gf
         '''
 
@@ -1208,7 +811,6 @@
         """
         # TODO: remove "mode" argument
         '''
->>>>>>> aa48bbcf
         self = Filter(
             gf=self,
             mode=mode,
@@ -1260,10 +862,7 @@
             # self.gf.df = self.df_by_time()
             # self.gf.nxg = self.graph_by_time()
 
-<<<<<<< HEAD
-=======
-    # --------------------------------------------------------------------------
->>>>>>> aa48bbcf
+    # --------------------------------------------------------------------------
     def filter_gf(self, filter_by, filter_val):
         self.dataframe = self.df_filter_by_value(filter_by, filter_val)
 
