--- conflicted
+++ resolved
@@ -7,24 +7,10 @@
 import os
 import sys
 
-<<<<<<< HEAD
-# TODO: @HB Do we need this? 
-# this turns RuntimeWarnings into errors
-# and allows debugging!
-#import warnings
-#warnings.simplefilter('error', RuntimeWarning)
-=======
->>>>>>> 55a65b48
 
 # ------------------------------------------------------------------------------
 import callflow
 from callflow.utils.argparser import ArgParser
-<<<<<<< HEAD
-from callflow.server.api_provider import APIProvider
-from callflow.server.socket_provider import SocketProvider
-import callflow.server.manager as manager
-
-=======
 
 
 import callflow.server.manager as manager
@@ -33,7 +19,6 @@
 from .provider_api import APIProvider
 from .provider_socket import SocketProvider
 
->>>>>>> 55a65b48
 LOGGER = callflow.get_logger(__name__)
 CALLFLOW_APP_HOST = os.getenv("CALLFLOW_APP_HOST", "127.0.0.1")
 CALLFLOW_APP_PORT = os.getenv("CALLFLOW_APP_PORT", "5000")
@@ -66,40 +51,13 @@
         self.debug = self.args.args['verbose']
         self.production = self.args.args['production']
         self.process = self.args.args['process']
-<<<<<<< HEAD
-        # @HB : Do we need to link it to argParser? I feel this can be an
-        # internal toggle. 
-=======
         # TODO: link it to argParser
->>>>>>> 55a65b48
         # self.endpoint_access = self.args.args['endpoint_access']
         self.endpoint_access = "REST"
 
         assert self.endpoint_access in ["REST", "Sockets"]
 
         if self.process:
-<<<<<<< HEAD
-            self.callflow.process()
-        else:
-            self.callflow.load()
-            self._create_server()
-
-    def _create_server(self):
-        if self.endpoint_access == "REST":
-            APIProvider(
-                cf=self.callflow,
-                host=CALLFLOW_APP_HOST,
-                port=CALLFLOW_APP_PORT,
-                production=self.production
-            )
-        elif self.endpoint_access == "SOCKETS":
-            SocketProvider(
-                cf=self.callflow,
-                host=CALLFLOW_APP_HOST,
-                port=CALLFLOW_APP_PORT,
-                production=self.production
-            )
-=======
             cf = BaseProvider(config=self.args.config)
             cf.process()
 
@@ -111,7 +69,6 @@
                 cf = SocketProvider(config=self.args.config)
             cf.load()
             cf.start(host=CALLFLOW_APP_HOST, port=CALLFLOW_APP_PORT)
->>>>>>> 55a65b48
 
 
 # ------------------------------------------------------------------------------
