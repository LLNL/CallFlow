--- conflicted
+++ resolved
@@ -79,11 +79,7 @@
 pygments_style = "callflow"
 
 # Sets the master_doc variable to avoid the issue (https://github.com/readthedocs/readthedocs.org/issues/2569)
-<<<<<<< HEAD
-master_doc = "index"
-=======
 master_doc = 'index'
->>>>>>> b1e197c9
 
 
 # -- Options for HTML output -------------------------------------------------
